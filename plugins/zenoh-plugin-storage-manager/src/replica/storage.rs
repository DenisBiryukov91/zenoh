--- conflicted
+++ resolved
@@ -179,13 +179,8 @@
                         };
                         // log error if the sample is not timestamped
                         // This is to reduce down the line inconsistencies of having duplicate samples stored
-<<<<<<< HEAD
                         if sample.timestamp().is_none() {
-                            log::error!("Sample {:?} is not timestamped. Please timestamp samples meant for replicated storage.", sample);
-=======
-                        if sample.get_timestamp().is_none() {
                             tracing::error!("Sample {} is not timestamped. Please timestamp samples meant for replicated storage.", sample);
->>>>>>> 664efbd2
                         }
                         else {
                             self.process_sample(sample).await;
@@ -268,18 +263,7 @@
     // The storage should only simply save the key, sample pair while put and retrieve the same during get
     // the trimming during PUT and GET should be handled by the plugin
     async fn process_sample(&self, sample: Sample) {
-<<<<<<< HEAD
-        log::trace!("[STORAGE] Processing sample: {:?}", sample);
-=======
         tracing::trace!("[STORAGE] Processing sample: {}", sample);
-        // Call incoming data interceptor (if any)
-        let sample = if let Some(ref interceptor) = self.in_interceptor {
-            interceptor(sample)
-        } else {
-            sample
-        };
-
->>>>>>> 664efbd2
         // if wildcard, update wildcard_updates
         if sample.key_expr().is_wild() {
             self.register_wildcard_update(sample.clone()).await;
@@ -304,13 +288,8 @@
                     || (self.capability.history.eq(&History::Latest)
                         && self.is_latest(&k, sample.timestamp().unwrap()).await))
             {
-<<<<<<< HEAD
-                log::trace!(
-                    "Sample `{:?}` identified as neded processing for key {}",
-=======
                 tracing::trace!(
                     "Sample `{}` identified as neded processing for key {}",
->>>>>>> 664efbd2
                     sample,
                     k
                 );
@@ -536,7 +515,6 @@
                 match storage.get(stripped_key, q.parameters()).await {
                     Ok(stored_data) => {
                         for entry in stored_data {
-<<<<<<< HEAD
                             if let Err(e) = q
                                 .reply(key.clone(), entry.value.payload().clone())
                                 .encoding(entry.value.encoding().clone())
@@ -544,19 +522,7 @@
                                 .res()
                                 .await
                             {
-                                log::warn!(
-=======
-                            let sample = Sample::new(key.clone(), entry.value)
-                                .with_timestamp(entry.timestamp);
-                            // apply outgoing interceptor on results
-                            let sample = if let Some(ref interceptor) = self.out_interceptor {
-                                interceptor(sample)
-                            } else {
-                                sample
-                            };
-                            if let Err(e) = q.reply(Ok(sample)).res().await {
                                 tracing::warn!(
->>>>>>> 664efbd2
                                     "Storage '{}' raised an error replying a query: {}",
                                     self.name,
                                     e
@@ -583,7 +549,6 @@
             match storage.get(stripped_key, q.parameters()).await {
                 Ok(stored_data) => {
                     for entry in stored_data {
-<<<<<<< HEAD
                         if let Err(e) = q
                             .reply(q.key_expr().clone(), entry.value.payload().clone())
                             .encoding(entry.value.encoding().clone())
@@ -591,19 +556,7 @@
                             .res()
                             .await
                         {
-                            log::warn!(
-=======
-                        let sample = Sample::new(q.key_expr().clone(), entry.value)
-                            .with_timestamp(entry.timestamp);
-                        // apply outgoing interceptor on results
-                        let sample = if let Some(ref interceptor) = self.out_interceptor {
-                            interceptor(sample)
-                        } else {
-                            sample
-                        };
-                        if let Err(e) = q.reply(Ok(sample)).res().await {
                             tracing::warn!(
->>>>>>> 664efbd2
                                 "Storage '{}' raised an error replying a query: {}",
                                 self.name,
                                 e
@@ -702,13 +655,8 @@
                     Ok(sample) => {
                         self.process_sample(sample).await;
                     }
-<<<<<<< HEAD
-                    Err(e) => log::warn!(
-                        "Storage '{}' received an error to align query: {:?}",
-=======
                     Err(e) => tracing::warn!(
                         "Storage '{}' received an error to align query: {}",
->>>>>>> 664efbd2
                         self.name,
                         e
                     ),
