#
# Copyright (c) 2023 ZettaScale Technology
#
# This program and the accompanying materials are made available under the
# terms of the Eclipse Public License 2.0 which is available at
# http://www.eclipse.org/legal/epl-2.0, or the Apache License, Version 2.0
# which is available at https://www.apache.org/licenses/LICENSE-2.0.
#
# SPDX-License-Identifier: EPL-2.0 OR Apache-2.0
#
# Contributors:
#   ZettaScale Zenoh Team, <zenoh@zettascale.tech>
#
[package]
authors = { workspace = true }
categories = { workspace = true }
description = { workspace = true }
edition = { workspace = true }
homepage = { workspace = true }
license = { workspace = true }
name = "zenoh-plugin-trait"
repository = { workspace = true }
rust-version = { workspace = true }
version = { workspace = true }

[lib]
name = "zenoh_plugin_trait"

[dependencies]
git-version = { workspace = true }
libloading = { workspace = true }
<<<<<<< HEAD
tracing = { workspace = true }
stabby = { workspace = true }
=======
>>>>>>> eea81bf3
serde = { workspace = true }
tracing = { workspace = true }
zenoh-config = { workspace = true }
zenoh-keyexpr = { workspace = true, features = ["internal", "unstable"] }
zenoh-macros = { workspace = true }
zenoh-result = { workspace = true }
zenoh-util = { workspace = true }<|MERGE_RESOLUTION|>--- conflicted
+++ resolved
@@ -29,12 +29,8 @@
 [dependencies]
 git-version = { workspace = true }
 libloading = { workspace = true }
-<<<<<<< HEAD
-tracing = { workspace = true }
+serde = { workspace = true }
 stabby = { workspace = true }
-=======
->>>>>>> eea81bf3
-serde = { workspace = true }
 tracing = { workspace = true }
 zenoh-config = { workspace = true }
 zenoh-keyexpr = { workspace = true, features = ["internal", "unstable"] }
