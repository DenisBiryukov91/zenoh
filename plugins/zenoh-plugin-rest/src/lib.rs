--- conflicted
+++ resolved
@@ -35,11 +35,7 @@
     key_expr::{keyexpr, KeyExpr},
     query::{QueryConsolidation, Reply},
     sample::{EncodingBuilderTrait, Sample, SampleKind},
-<<<<<<< HEAD
-    selector::{Parameters, ZenohParameters, Selector},
-=======
     selector::{Parameters, Selector, ZenohParameters},
->>>>>>> fbba8bd9
     session::{Session, SessionDeclarations},
 };
 use zenoh_plugin_trait::{plugin_long_version, plugin_version, Plugin, PluginControl};
