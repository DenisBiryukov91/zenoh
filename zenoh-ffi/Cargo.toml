#
# Copyright (c) 2017, 2020 ADLINK Technology Inc.
#
# This program and the accompanying materials are made available under the
# terms of the Eclipse Public License 2.0 which is available at
# http://www.eclipse.org/legal/epl-2.0, or the Apache License, Version 2.0
# which is available at https://www.apache.org/licenses/LICENSE-2.0.
#
# SPDX-License-Identifier: EPL-2.0 OR Apache-2.0
#
# Contributors:
#   ADLINK zenoh team, <zenoh@adlink-labs.tech>
#
[package]
name = "zenoh-ffi"
version = "0.5.0-beta.1"
repository = "https://github.com/eclipse-zenoh/zenoh/tree/rust-master"
homepage = "http://zenoh.io"
authors = ["kydos <angelo@icorsaro.net>",
           "Julien Enoch <julien@enoch.fr>",
           "Olivier Hécart <olivier.hecart@adlinktech.com>",
		   "Luca Cominardi <luca.cominardi@adlinktech.com>"]
edition = "2018"
license = " EPL-2.0 OR Apache-2.0"
categories = ["network-programming"]
description = "Zenoh: Zero Overhead Pub/sub, Store/Query and Compute."

# See more keys and their definitions at https://doc.rust-lang.org/cargo/reference/manifest.html

[badges]
travis-ci = { repository = "...", branch = "rust-master" }
maintenance = { status = "actively-developed" }

# See more keys and their definitions at https://doc.rust-lang.org/cargo/reference/manifest.html


[dependencies]
zenoh = { version = "0.5.0-beta.1", path = "../zenoh" }
zenoh-protocol = { version = "0.5.0-beta.1", path = "../zenoh-protocol" }
zenoh-util = { version = "0.5.0-beta.1", path = "../zenoh-util" }
futures = "0.3.5"
async-trait = "0.1.38"
spin = "0.5.2"
rand = "0.7.3"
cbindgen = "0.14.4"
libc = "0.2.76"
clap = "2.33.3"
env_logger = "0.7.1"

[dependencies.smol]
version = "0.3.3"

[dependencies.async-std]
<<<<<<< HEAD
version = "1.6.2"
=======
version = "=1.6.2"
>>>>>>> 48bf8533
features = ["unstable"]

[lib]
crate-type = ["cdylib"]<|MERGE_RESOLUTION|>--- conflicted
+++ resolved
@@ -51,11 +51,7 @@
 version = "0.3.3"
 
 [dependencies.async-std]
-<<<<<<< HEAD
-version = "1.6.2"
-=======
 version = "=1.6.2"
->>>>>>> 48bf8533
 features = ["unstable"]
 
 [lib]
