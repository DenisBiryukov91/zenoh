/// This file attempts to list and document available configuration elements.
/// For a more complete view of the configuration's structure, check out `zenoh/src/config.rs`'s `Config` structure.
/// Note that the values here are correctly typed, but may not be sensible, so copying this file to change only the parts that matter to you is not good practice.
{
  /// The identifier (as unsigned 128bit integer in hexadecimal lowercase - leading zeros are not accepted)
  /// that zenoh runtime will use.
  /// If not set, a random unsigned 128bit integer will be used.
  /// WARNING: this id must be unique in your zenoh network.
  // id: "1234567890abcdef",

  /// The node's mode (router, peer or client)
  mode: "peer",

  /// The node's metadata (name, location, DNS name, etc.) Arbitrary JSON data not interpreted by zenohd and available in admin space @/router/<id>
  metadata: {
    name: "strawberry",
    location: "Penny Lane"
  },

  /// Which endpoints to connect to. E.g. tcp/localhost:7447.
  /// By configuring the endpoints, it is possible to tell zenoh which router/peer to connect to at startup.
  /// For TCP/UDP on Linux, it is possible additionally specify the interface to be connected to:
  /// E.g. tcp/192.168.0.1:7447#iface=eth0, for connect only if the IP address is reachable via the interface eth0
  connect: {
    /// timeout waiting for all endpoints connected (0: no retry, -1: infinite timeout)
    /// Accepts a single value or different values for router, peer and client.
    timeout_ms: { router: -1, peer: -1, client: 0 },

    endpoints: [
      // "<proto>/<address>"
    ],

    /// Global connect configuration,
    /// Accepts a single value or different values for router, peer and client.
    /// The configuration can also be specified for the separate endpoint
    /// it will override the global one
    /// E.g. tcp/192.168.0.1:7447#retry_period_init_ms=20000;retry_period_max_ms=10000"

    /// exit from application, if timeout exceed
    exit_on_failure: { router: false, peer: false, client: true },
    /// connect establishing retry configuration
    retry: {
      /// intial wait timeout until next connect try
      period_init_ms: 1000,
      /// maximum wait timeout until next connect try
      period_max_ms: 4000,
      /// increase factor for the next timeout until nexti connect try
      period_increase_factor: 2,
    },
  },

  /// Which endpoints to listen on. E.g. tcp/localhost:7447.
  /// By configuring the endpoints, it is possible to tell zenoh which are the endpoints that other routers,
  /// peers, or client can use to establish a zenoh session.
  /// For TCP/UDP on Linux, it is possible additionally specify the interface to be listened to:
  /// E.g. tcp/0.0.0.0:7447#iface=eth0, for listen connection only on eth0
  listen: {
    /// timeout waiting for all listen endpoints (0: no retry, -1: infinite timeout)
    /// Accepts a single value or different values for router, peer and client.
    timeout_ms: 0,

    endpoints: [
      // "<proto>/<address>"
    ],

    /// Global listen configuration,
    /// Accepts a single value or different values for router, peer and client.
    /// The configuration can also be specified for the separate endpoint
    /// it will override the global one
    /// E.g. tcp/192.168.0.1:7447#exit_on_failure=false;retry_period_max_ms=1000"

    /// exit from application, if timeout exceed
    exit_on_failure: true,
    /// listen retry configuration
    retry: {
      /// intial wait timeout until next try
      period_init_ms: 1000,
      /// maximum wait timeout until next try
      period_max_ms: 4000,
      /// increase factor for the next timeout until next try
      period_increase_factor: 2,
    },
  },
  /// Configure the scouting mechanisms and their behaviours
  scouting: {
    /// In client mode, the period dedicated to scouting for a router before failing
    timeout: 3000,
    /// In peer mode, the period dedicated to scouting remote peers before attempting other operations
    delay: 200,
    /// The multicast scouting configuration.
    multicast: {
      /// Whether multicast scouting is enabled or not
      enabled: true,
      /// The socket which should be used for multicast scouting
      address: "224.0.0.224:7446",
      /// The network interface which should be used for multicast scouting
      interface: "auto", // If not set or set to "auto" the interface if picked automatically
      /// Which type of Zenoh instances to automatically establish sessions with upon discovery on UDP multicast.
      /// Accepts a single value or different values for router, peer and client.
      /// Each value is bit-or-like combinations of "peer", "router" and "client".
      autoconnect: { router: "", peer: "router|peer" },
      /// Whether or not to listen for scout messages on UDP multicast and reply to them.
      listen: true,
    },
    /// The gossip scouting configuration.
    gossip: {
      /// Whether gossip scouting is enabled or not
      enabled: true,
      /// When true, gossip scouting informations are propagated multiple hops to all nodes in the local network.
      /// When false, gossip scouting informations are only propagated to the next hop.
      /// Activating multihop gossip implies more scouting traffic and a lower scalability.
      /// It mostly makes sense when using "linkstate" routing mode where all nodes in the subsystem don't have
      /// direct connectivity with each other.
      multihop: false,
      /// Which type of Zenoh instances to automatically establish sessions with upon discovery on gossip.
      /// Accepts a single value or different values for router, peer and client.
      /// Each value is bit-or-like combinations of "peer", "router" and "client".
      autoconnect: { router: "", peer: "router|peer" },
    },
  },

  /// Configuration of data messages timestamps management.
  timestamping: {
    /// Whether data messages should be timestamped if not already.
    /// Accepts a single boolean value or different values for router, peer and client.
    enabled: { router: true, peer: false, client: false },
    /// Whether data messages with timestamps in the future should be dropped or not.
    /// If set to false (default), messages with timestamps in the future are retimestamped.
    /// Timestamps are ignored if timestamping is disabled.
    drop_future_timestamp: false,
  },

  /// The default timeout to apply to queries in milliseconds.
  queries_default_timeout: 10000,

  /// The routing strategy to use and it's configuration.
  routing: {
    /// The routing strategy to use in routers and it's configuration.
    router: {
      /// When set to true a router will forward data between two peers
      /// directly connected to it if it detects that those peers are not
      /// connected to each other.
      /// The failover brokering only works if gossip discovery is enabled.
      peers_failover_brokering: true,
    },
    /// The routing strategy to use in peers and it's configuration.
    peer: {
      /// The routing strategy to use in peers. ("peer_to_peer" or "linkstate").
      mode: "peer_to_peer",
    },
  },

  //  /// The declarations aggregation strategy.
  //  aggregation: {
  //      /// A list of key-expressions for which all included subscribers will be aggregated into.
  //      subscribers: [
  //        // key_expression
  //      ],
  //      /// A list of key-expressions for which all included publishers will be aggregated into.
  //      publishers: [
  //        // key_expression
  //      ],
  //  },

  //  /// The downsampling declaration.
  //  downsampling: [
  //    {
  //      /// A list of network interfaces messages will be processed on, the rest will be passed as is.
  //      interfaces: [ "wlan0" ],
  //      /// Data flow messages will be processed on. ("egress" or "ingress")
  //      flow: "egress",
  //      /// A list of downsampling rules: key_expression and the maximum frequency in Hertz
  //      rules: [
  //        { key_expr: "demo/example/zenoh-rs-pub", freq: 0.1 },
  //      ],
  //    },
  //  ],

<<<<<<< HEAD
  //  /// configure access control (ACL) rules 
=======
  //  /// configure access control (ACL) rules
>>>>>>> 75aa2739
  //  access_control: {
  //   ///[true/false] acl will be activated only if this is set to true
  //   "enabled": false,
  //   ///[deny/allow] default permission is deny (even if this is left empty or not specified)
  //   "default_permission": "deny",
  //   ///rule set for permissions allowing or denying access to key-expressions
  //   "rules":
  //   [
  //     {
  //       "actions": [
  //         "put", "get", "declare_subscriber", "declare_queryable"
  //       ],
  //       "flows":["egress","ingress"],
  //       "permission": "allow",
  //       "key_exprs": [
  //         "test/demo"
  //       ],
  //       "interfaces": [
  //         "lo0"
  //       ]
  //     },
  //  ]
  //},

  /// Configure internal transport parameters
  transport: {
    unicast: {
      /// Timeout in milliseconds when opening a link
      accept_timeout: 10000,
      /// Maximum number of zenoh session in pending state while accepting
      accept_pending: 100,
      /// Maximum number of sessions that can be simultaneously alive
      max_sessions: 1000,
      /// Maximum number of incoming links that are admitted per session
      max_links: 1,
      /// Enables the LowLatency transport
      /// This option does not make LowLatency transport mandatory, the actual implementation of transport
      /// used will depend on Establish procedure and other party's settings
      ///
      /// NOTE: Currently, the LowLatency transport doesn't preserve QoS prioritization.
      /// NOTE: Due to the note above, 'lowlatency' is incompatible with 'qos' option, so in order to
      ///       enable 'lowlatency' you need to explicitly disable 'qos'.
      lowlatency: false,
      /// Enables QoS on unicast communications.
      qos: {
        enabled: true,
      },
      /// Enables compression on unicast communications.
      /// Compression capabilities are negotiated during session establishment.
      /// If both Zenoh nodes support compression, then compression is activated.
      compression: {
        enabled: false,
      },
    },
    multicast: {
      /// Enables QoS on multicast communication.
      /// Default to false for Zenoh-to-Zenoh-Pico out-of-the-box compatibility.
      qos: {
        enabled: false,
      },
      /// Enables compression on multicast communication.
      /// Default to false for Zenoh-to-Zenoh-Pico out-of-the-box compatibility.
      compression: {
        enabled: false,
      },
    },
    link: {
      /// An optional whitelist of protocols to be used for accepting and opening sessions.
      /// If not configured, all the supported protocols are automatically whitelisted.
      /// The supported protocols are: ["tcp" , "udp", "tls", "quic", "ws", "unixsock-stream", "vsock"]
      /// For example, to only enable "tls" and "quic":
      //   protocols: ["tls", "quic"],
      /// Configure the zenoh TX parameters of a link
      tx: {
        /// The resolution in bits to be used for the message sequence numbers.
        /// When establishing a session with another Zenoh instance, the lowest value of the two instances will be used.
        /// Accepted values: 8bit, 16bit, 32bit, 64bit.
        sequence_number_resolution: "32bit",
        /// Link lease duration in milliseconds to announce to other zenoh nodes
        lease: 10000,
        /// Number of keep-alive messages in a link lease duration. If no data is sent, keep alive
        /// messages will be sent at the configured time interval.
        /// NOTE: In order to consider eventual packet loss and transmission latency and jitter,
        ///       set the actual keep_alive interval to one fourth of the lease time: i.e. send
        ///       4 keep_alive messages in a lease period. Changing the lease time will have the
        ///       keep_alive messages sent more or less often.
        ///       This is in-line with the ITU-T G.8013/Y.1731 specification on continous connectivity
        ///       check which considers a link as failed when no messages are received in 3.5 times the
        ///       target interval.
        keep_alive: 4,
        /// Batch size in bytes is expressed as a 16bit unsigned integer.
        /// Therefore, the maximum batch size is 2^16-1 (i.e. 65535).
        /// The default batch size value is the maximum batch size: 65535.
        batch_size: 65535,
        /// Each zenoh link has a transmission queue that can be configured
        queue: {
          /// The size of each priority queue indicates the number of batches a given queue can contain.
          /// The amount of memory being allocated for each queue is then SIZE_XXX * BATCH_SIZE.
          /// In the case of the transport link MTU being smaller than the ZN_BATCH_SIZE,
          /// then amount of memory being allocated for each queue is SIZE_XXX * LINK_MTU.
          /// If qos is false, then only the DATA priority will be allocated.
          size: {
            control: 1,
            real_time: 1,
            interactive_high: 1,
            interactive_low: 1,
            data_high: 2,
            data: 4,
            data_low: 4,
            background: 4,
          },
          /// Congestion occurs when the queue is empty (no available batch).
          /// Using CongestionControl::Block the caller is blocked until a batch is available and re-insterted into the queue.
          /// Using CongestionControl::Drop the message might be dropped, depending on conditions configured here.
          congestion_control: {
            /// The maximum time in microseconds to wait for an available batch before dropping the message if still no batch is available.
            wait_before_drop: 1000
          },
          /// The initial exponential backoff time in nanoseconds to allow the batching to eventually progress.
          /// Higher values lead to a more aggressive batching but it will introduce additional latency.
          backoff: 100,
        },
      },
      /// Configure the zenoh RX parameters of a link
      rx: {
        /// Receiving buffer size in bytes for each link
        /// The default the rx_buffer_size value is the same as the default batch size: 65335.
        /// For very high throughput scenarios, the rx_buffer_size can be increased to accomodate
        /// more in-flight data. This is particularly relevant when dealing with large messages.
        /// E.g. for 16MiB rx_buffer_size set the value to: 16777216.
        buffer_size: 65535,
        /// Maximum size of the defragmentation buffer at receiver end.
        /// Fragmented messages that are larger than the configured size will be dropped.
        /// The default value is 1GiB. This would work in most scenarios.
        /// NOTE: reduce the value if you are operating on a memory constrained device.
        max_message_size: 1073741824,
      },
      /// Configure TLS specific parameters
      tls: {
        /// Path to the certificate of the certificate authority used to validate either the server
        /// or the client's keys and certificates, depending on the node's mode. If not specified
        /// on router mode then the default WebPKI certificates are used instead.
        root_ca_certificate: null,
        /// Path to the TLS server private key
        server_private_key: null,
        /// Path to the TLS server public certificate
        server_certificate: null,
        /// Client authentication, if true enables mTLS (mutual authentication)
        client_auth: false,
        /// Path to the TLS client private key
        client_private_key: null,
        /// Path to the TLS client public certificate
        client_certificate: null,
        // Whether or not to use server name verification, if set to false zenoh will disregard the common names of the certificates when verifying servers.
        // This could be dangerous because your CA can have signed a server cert for foo.com, that's later being used to host a server at baz.com. If you wan't your
        // ca to verify that the server at baz.com is actually baz.com, let this be true (default).
        server_name_verification: null,
      },
    },
    /// Shared memory configuration
    shared_memory: {
      enabled: false,
    },
    auth: {
      /// The configuration of authentification.
      /// A password implies a username is required.
      usrpwd: {
        user: null,
        password: null,
        /// The path to a file containing the user password dictionary
        dictionary_file: null,
      },
      pubkey: {
        public_key_pem: null,
        private_key_pem: null,
        public_key_file: null,
        private_key_file: null,
        key_size: null,
        known_keys_file: null,
      },
    },
  },

  /// Configure the Admin Space
  /// Unstable: this configuration part works as advertised, but may change in a future release
  adminspace: {
    // Enables the admin space
    enabled: false,
    // read and/or write permissions on the admin space
    permissions: {
      read: true,
      write: false,
    },
  },

  ///
  /// Plugins configurations
  ///
  //
  //  plugins_loading: {
  //    // Enable plugins loading.
  //    enabled: false,
  //    /// Directories where plugins configured by name should be looked for. Plugins configured by __path__ are not subject to lookup.
  //    /// If `enabled: true` and `search_dirs` is not specified then `search_dirs` falls back to the default value: ".:~/.zenoh/lib:/opt/homebrew/lib:/usr/local/lib:/usr/lib"
  //    search_dirs: [],
  //  },
  //  /// Plugins are only loaded if `plugins_loading: { enabled: true }` and present in the configuration when starting.
  //  /// Once loaded, they may react to changes in the configuration made through the zenoh instance's adminspace.
  //  plugins: {
  //    /// If no `__path__` is given to a plugin, zenohd will automatically search for a shared library matching the plugin's name (here, `libzenoh_plugin_rest.so` would be searched for on linux)
  //
  //    /// Plugin settings may contain field `__config__`
  //    /// - If `__config__` is specified, it's content is merged into plugin configuration
  //    /// - Properties loaded from `__config__` file overrides existing properties
  //    /// - If json objects in loaded file contains `__config__` properties, they are processed recursively
  //    ///   This is used in the 'storage_manager' which supports subplugins, each with it's own config
  //    ///
  //    /// See below exapmle of plugin configuration using `__config__` property
  //
  //    /// Configure the REST API plugin
  //    rest: {
  //      /// Setting this option to true allows zenohd to panic should it detect issues with this plugin. Setting it to false politely asks the plugin not to panic.
  //      __required__: true, // defaults to false
  //      /// load configuration from the file
  //      __config__: "./plugins/zenoh-plugin-rest/config.json5",
  //      /// http port to answer to rest requests
  //      http_port: 8000,
  //    },
  //
  //    /// Configure the storage manager plugin
  //    storage_manager: {
  //      /// When a path is present, automatic search is disabled, and zenohd will instead select the first path which manages to load.
  //      __path__: [
  //        "./target/release/libzenoh_plugin_storage_manager.so",
  //        "./target/release/libzenoh_plugin_storage_manager.dylib",
  //      ],
  //      /// Directories where plugins configured by name should be looked for. Plugins configured by __path__ are not subject to lookup
  //      backend_search_dirs: [],
  //      /// The "memory" volume is always available, but you may create other volumes here, with various backends to support the actual storing.
  //      volumes: {
  //        /// An influxdb backend is also available at https://github.com/eclipse-zenoh/zenoh-backend-influxdb
  //        influxdb: {
  //          url: "https://myinfluxdb.example",
  //          /// Some plugins may need passwords in their configuration.
  //          /// To avoid leaking them through the adminspace, they may be masked behind a privacy barrier.
  //          /// any value held at the key "private" will not be shown in the adminspace.
  //          private: {
  //            username: "user1",
  //            password: "pw1",
  //          },
  //        },
  //        influxdb2: {
  //          /// A second backend of the same type can be spawned using `__path__`, for examples when different DBs are needed.
  //          backend: "influxdb",
  //          private: {
  //            username: "user2",
  //            password: "pw2",
  //          },
  //          url: "https://localhost:8086",
  //        },
  //      },
  //
  //      /// Configure the storages supported by the volumes
  //      storages: {
  //        demo: {
  //          /// Storages always need to know what set of keys they must work with. These sets are defined by a key expression.
  //          key_expr: "demo/memory/**",
  //          /// Storages also need to know which volume will be used to actually store their key-value pairs.
  //          /// The "memory" volume is always available, and doesn't require any per-storage options, so requesting "memory" by string is always sufficient.
  //          volume: "memory",
  //        },
  //        demo2: {
  //          key_expr: "demo/memory2/**",
  //          volume: "memory",
  //          /// Storage manager plugin handles metadata in order to ensure convergence of distributed storages configured in Zenoh.
  //          /// Metadata includes the set of wild card updates and deletions (tombstones).
  //          /// Once the samples are guaranteed to be delivered, the metadata can be garbage collected.
  //          garbage_collection: {
  //            /// The garbage collection event will be periodic with this duration.
  //            /// The duration is specified in seconds.
  //            period: 30,
  //            /// Metadata older than this parameter will be garbage collected.
  //            /// The duration is specified in seconds.
  //            lifespan: 86400,
  //          },
  //          /// If multiple storages subscribing to the same key_expr should be synchronized, declare them as replicas.
  //          /// In the absence of this configuration, a normal storage is initialized
  //          /// Note: all the samples to be stored in replicas should be timestamped
  //          replica_config: {
  //            /// Specifying the parameters is optional, by default the values provided will be used.
  //            /// Time interval between different synchronization attempts in seconds
  //            publication_interval: 5,
  //            /// Expected propagation delay of the network in milliseconds
  //            propagation_delay: 200,
  //            /// This is the chunk that you would like your data to be divide into in time, in milliseconds.
  //            /// Higher the frequency of updates, lower the delta should be chosen
  //            /// To be efficient, delta should be the time containing no more than 100,000 samples
  //            delta: 1000,
  //          }
  //        },
  //        demo3: {
  //          key_expr: "demo/memory3/**",
  //          volume: "memory",
  //          /// A complete storage advertises itself as containing all the known keys matching the configured key expression.
  //          /// If not configured, complete defaults to false.
  //          complete: "true",
  //        },
  //        influx_demo: {
  //          key_expr: "demo/influxdb/**",
  //          /// This prefix will be stripped of the received keys when storing.
  //          strip_prefix: "demo/influxdb",
  //          /// influxdb-backed volumes need a bit more configuration, which is passed like-so:
  //          volume: {
  //            id: "influxdb",
  //            db: "example",
  //          },
  //        },
  //        influx_demo2: {
  //          key_expr: "demo/influxdb2/**",
  //          strip_prefix: "demo/influxdb2",
  //          volume: {
  //            id: "influxdb2",
  //            db: "example",
  //          },
  //        },
  //      },
  //    },
  //  },

  // /// Plugin configuration example using `__config__` property
  // plugins: {
  //   rest: {
  //     __config__: "./plugins/zenoh-plugin-rest/config.json5",
  //   },
  //   storage_manager: {
  //     __config__: "./plugins/zenoh-plugin-storage-manager/config.json5",
  //   }
  // },

}<|MERGE_RESOLUTION|>--- conflicted
+++ resolved
@@ -176,11 +176,7 @@
   //    },
   //  ],
 
-<<<<<<< HEAD
-  //  /// configure access control (ACL) rules 
-=======
   //  /// configure access control (ACL) rules
->>>>>>> 75aa2739
   //  access_control: {
   //   ///[true/false] acl will be activated only if this is set to true
   //   "enabled": false,
