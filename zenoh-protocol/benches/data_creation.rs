--- conflicted
+++ resolved
@@ -60,6 +60,7 @@
                     info,
                     None,
                     None,
+                    None,
                 );
                 consume_message(msg);
             })
@@ -67,21 +68,6 @@
 
         c.bench_function(format!("{} msg_creation_no_info", s).as_str(), |b| {
             b.iter(|| {
-<<<<<<< HEAD
-                for _ in 0..*n {
-                    let msg = ZenohMessage::make_data(
-                        res_key.clone(),
-                        payload.clone(),
-                        reliability,
-                        congestion_control,
-                        info.clone(),
-                        None,
-                        None,
-                        None,
-                    );
-                    consume_message(msg);
-                }
-=======
                 let reliability = Reliability::Reliable;
                 let congestion_control = CongestionControl::Block;
 
@@ -97,9 +83,9 @@
                     info,
                     None,
                     None,
+                    None,
                 );
                 consume_message(msg);
->>>>>>> 57a345d3
             })
         });
     }
