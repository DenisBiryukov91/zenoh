--- conflicted
+++ resolved
@@ -42,28 +42,16 @@
     tokio::time::sleep(SLEEP).await;
 
     ztimeout!(publisher1.put("qos").res_async()).unwrap();
-    let qos = ztimeout!(subscriber.recv_async()).unwrap().qos;
+    let sample = ztimeout!(subscriber.recv_async()).unwrap();
+    let qos = sample.qos();
 
-<<<<<<< HEAD
-        ztimeout!(publisher1.put("qos").res_async()).unwrap();
-        let qos = *ztimeout!(subscriber.recv_async()).unwrap().qos();
-=======
     assert_eq!(qos.priority(), Priority::DataHigh);
     assert_eq!(qos.congestion_control(), CongestionControl::Drop);
->>>>>>> e04c8613
 
     ztimeout!(publisher2.put("qos").res_async()).unwrap();
-    let qos = ztimeout!(subscriber.recv_async()).unwrap().qos;
+    let sample = ztimeout!(subscriber.recv_async()).unwrap();
+    let qos = sample.qos();
 
-<<<<<<< HEAD
-        ztimeout!(publisher2.put("qos").res_async()).unwrap();
-        let qos = *ztimeout!(subscriber.recv_async()).unwrap().qos();
-
-        assert_eq!(qos.priority(), Priority::DataLow);
-        assert_eq!(qos.congestion_control(), CongestionControl::Block);
-    });
-=======
     assert_eq!(qos.priority(), Priority::DataLow);
     assert_eq!(qos.congestion_control(), CongestionControl::Block);
->>>>>>> e04c8613
 }