--- conflicted
+++ resolved
@@ -27,7 +27,6 @@
 const TIMEOUT: Duration = Duration::from_secs(60);
 const RECV_TIMEOUT: Duration = Duration::from_secs(1);
 
-<<<<<<< HEAD
 #[derive(Debug, PartialEq, Clone, Copy)]
 enum TestType {
     SameSession,
@@ -95,28 +94,6 @@
         }
         _ => unreachable!(),
     }
-=======
-async fn create_session_pair(locator: &str) -> (Session, Session) {
-    let mut config1 = zenoh::Config::default();
-    config1.scouting.multicast.set_enabled(Some(false)).unwrap();
-    config1
-        .listen
-        .endpoints
-        .set(vec![locator.parse().unwrap()])
-        .unwrap();
-
-    let mut config2 = zenoh::Config::default();
-    config2.scouting.multicast.set_enabled(Some(false)).unwrap();
-    config2.set_mode(Some(WhatAmI::Client)).unwrap();
-    config2
-        .connect
-        .set_endpoints(ModeDependentValue::Unique(vec![locator.parse().unwrap()]))
-        .unwrap();
-
-    let session1 = ztimeout!(zenoh::open(config1)).unwrap();
-    let session2 = ztimeout!(zenoh::open(config2)).unwrap();
-    (session1, session2)
->>>>>>> e36d6d3d
 }
 
 fn get_matching_listener_status(
@@ -144,7 +121,6 @@
         Locality::Any => "zenoh_querier_matching_status_any_test",
     };
 
-<<<<<<< HEAD
     let mut _router;
     let (session1, session2) = match test_type {
         TestType::ClientPeer => {
@@ -157,15 +133,9 @@
             create_session_pair("tcp/127.0.0.1:18002", (WhatAmI::Peer, WhatAmI::Peer)).await
         }
         TestType::SameSession => {
-            let s1 = ztimeout!(zenoh::open(zenoh::Config::default())).unwrap();
-=======
-    let (session1, session2) = match same_session {
-        false => create_session_pair("tcp/127.0.0.1:18002").await,
-        true => {
             let mut config = zenoh::Config::default();
             config.scouting.multicast.set_enabled(Some(false)).unwrap();
             let s1 = ztimeout!(zenoh::open(config)).unwrap();
->>>>>>> e36d6d3d
             let s2 = s1.clone();
             (s1, s2)
         }
