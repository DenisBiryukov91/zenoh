//
// Copyright (c) 2017, 2020 ADLINK Technology Inc.
//
// This program and the accompanying materials are made available under the
// terms of the Eclipse Public License 2.0 which is available at
// http://www.eclipse.org/legal/epl-2.0, or the Apache License, Version 2.0
// which is available at https://www.apache.org/licenses/LICENSE-2.0.
//
// SPDX-License-Identifier: EPL-2.0 OR Apache-2.0
//
// Contributors:
//   ADLINK zenoh team, <zenoh@adlink-labs.tech>
//
use clap::{App, Arg};
<<<<<<< HEAD
use zenoh::config::Config;
use zenoh::prelude::ResKey::*;
=======
>>>>>>> ec229985
use zenoh::prelude::*;
use zenoh::publication::CongestionControl;

fn main() {
    // initiate logging
    env_logger::init();
    let (config, size) = parse_args();

    let data: Value = (0usize..size)
        .map(|i| (i % 10) as u8)
        .collect::<Vec<u8>>()
        .into();

    let session = zenoh::open(config).wait().unwrap();

    let key_expr = session.declare_expr("/test/thr").wait().unwrap();

    loop {
        session
            .put(&key_expr, data.clone())
            // Make sure to not drop messages because of congestion control
            .congestion_control(CongestionControl::Block)
            .wait()
            .unwrap();
    }
}

fn parse_args() -> (Config, usize) {
    let args = App::new("zenoh throughput pub example")
        .arg(
            Arg::from_usage("-m, --mode=[MODE] 'The zenoh session mode (peer by default).")
                .possible_values(&["peer", "client"]),
        )
        .arg(Arg::from_usage(
            "-e, --peer=[LOCATOR]...  'Peer locators used to initiate the zenoh session.'",
        ))
        .arg(Arg::from_usage(
            "-l, --listener=[LOCATOR]...   'Locators to listen on.'",
        ))
        .arg(Arg::from_usage(
            "-c, --config=[FILE]      'A configuration file.'",
        ))
        .arg(Arg::from_usage(
            "<PAYLOAD_SIZE>          'Sets the size of the payload to publish'",
        ))
        .get_matches();

    let mut config = if let Some(conf_file) = args.value_of("config") {
        Config::from_file(conf_file).unwrap()
    } else {
        Config::default()
    };
    if let Some(Ok(mode)) = args.value_of("mode").map(|mode| mode.parse()) {
        config.set_mode(Some(mode)).unwrap();
    }
    match args.value_of("mode").map(|m| m.parse()) {
        Some(Ok(mode)) => {
            config.set_mode(Some(mode)).unwrap();
        }
        Some(Err(())) => panic!("Invalid mode"),
        None => {}
    };
    if let Some(values) = args.values_of("peer") {
        config.peers.extend(values.map(|v| v.parse().unwrap()))
    }
    if let Some(values) = args.values_of("listeners") {
        config.listeners.extend(values.map(|v| v.parse().unwrap()))
    }
    if args.is_present("no-multicast-scouting") {
        config.scouting.multicast.set_enabled(Some(false)).unwrap();
    }

    let size = args
        .value_of("PAYLOAD_SIZE")
        .unwrap()
        .parse::<usize>()
        .unwrap();

    (config, size)
}<|MERGE_RESOLUTION|>--- conflicted
+++ resolved
@@ -12,11 +12,7 @@
 //   ADLINK zenoh team, <zenoh@adlink-labs.tech>
 //
 use clap::{App, Arg};
-<<<<<<< HEAD
 use zenoh::config::Config;
-use zenoh::prelude::ResKey::*;
-=======
->>>>>>> ec229985
 use zenoh::prelude::*;
 use zenoh::publication::CongestionControl;
 
