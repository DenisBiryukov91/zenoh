--- conflicted
+++ resolved
@@ -2336,7 +2336,6 @@
                             }
                             None => key_expr,
                         };
-<<<<<<< HEAD
 
                         struct Ret {
                             payload: ZBuf,
@@ -2363,6 +2362,7 @@
                                     kind: SampleKind::Put,
                                     encoding: Some(encoding),
                                     timestamp,
+                                    qos: QoS::from(msg.ext_qos),
                                     source_id: ext_sinfo.as_ref().map(|i| i.zid),
                                     source_sn: ext_sinfo.as_ref().map(|i| i.sn as u64),
                                 },
@@ -2380,21 +2380,13 @@
                                     kind: SampleKind::Delete,
                                     encoding: None,
                                     timestamp,
+                                    qos: QoS::from(msg.ext_qos),
                                     source_id: ext_sinfo.as_ref().map(|i| i.zid),
                                     source_sn: ext_sinfo.as_ref().map(|i| i.sn as u64),
                                 },
                                 #[cfg(feature = "unstable")]
                                 attachment: _attachment.map(Into::into),
                             },
-=======
-                        let info = DataInfo {
-                            kind: SampleKind::Put,
-                            encoding: Some(m.encoding),
-                            timestamp: m.timestamp,
-                            qos: QoS::from(msg.ext_qos),
-                            source_id: m.ext_sinfo.as_ref().map(|i| i.zid),
-                            source_sn: m.ext_sinfo.as_ref().map(|i| i.sn as u64),
->>>>>>> 4537dc26
                         };
 
                         #[allow(unused_mut)]
