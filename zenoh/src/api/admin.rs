--- conflicted
+++ resolved
@@ -48,13 +48,7 @@
 
 pub(crate) fn init(session: WeakSession) {
     if let Ok(own_zid) = keyexpr::new(&session.zid().to_string()) {
-<<<<<<< HEAD
-        let admin_key = KeyExpr::from(KE_PREFIX / own_zid / KE_SESSION / KE_STARSTAR)
-            .to_wire(&session)
-            .to_owned();
-=======
-        let admin_key = KeyExpr::from(*KE_PREFIX / own_zid / *KE_SESSION / *KE_STARSTAR);
->>>>>>> 9a73585f
+        let admin_key = KeyExpr::from(KE_PREFIX / own_zid / KE_SESSION / KE_STARSTAR);
 
         let _admin_qabl = session.declare_queryable_inner(
             &admin_key,
