//
// Copyright (c) 2023 ZettaScale Technology
//
// This program and the accompanying materials are made available under the
// terms of the Eclipse Public License 2.0 which is available at
// http://www.eclipse.org/legal/epl-2.0, or the Apache License, Version 2.0
// which is available at https://www.apache.org/licenses/LICENSE-2.0.
//
// SPDX-License-Identifier: EPL-2.0 OR Apache-2.0
//
// Contributors:
//   ZettaScale Zenoh Team, <zenoh@zettascale.tech>
//

#![cfg_attr(doc_auto_cfg, feature(doc_auto_cfg))]

//! [Zenoh](https://zenoh.io) /zeno/ is a stack that unifies data in motion, data at
//! rest and computations. It elegantly blends traditional pub/sub with geo distributed
//! storage, queries and computations, while retaining a level of time and space efficiency
//! that is well beyond any of the mainstream stacks.
//!
//! Before delving into the examples, we need to introduce few **Zenoh** concepts.
//! First off, in Zenoh you will deal with **Resources**, where a resource is made up of a
//! key and a value.  The other concept you'll have to familiarize yourself with are
//! **key expressions**, such as ```robot/sensor/temp```, ```robot/sensor/*```, ```robot/**```, etc.
//! As you can gather, the above key expression denotes set of keys, while the ```*``` and ```**```
//! are wildcards representing respectively (1) an arbitrary string of characters, with the exclusion of the ```/```
//! separator, and (2) an arbitrary sequence of characters including separators.
//!
//! Below are some examples that highlight these key concepts and show how easy it is to get
//! started with.
//!
//! # Examples
//! ### Publishing Data
//! The example below shows how to produce a value for a key expression.
//! ```
//! use zenoh::prelude::*;
//!
//! #[tokio::main]
//! async fn main() {
//!     let session = zenoh::open(zenoh::config::default()).await.unwrap();
//!     session.put("key/expression", "value").await.unwrap();
//!     session.close().await.unwrap();
//! }
//! ```
//!
//! ### Subscribe
//! The example below shows how to consume values for a key expresison.
//! ```no_run
//! use futures::prelude::*;
//! use zenoh::prelude::*;
//!
//! #[tokio::main]
//! async fn main() {
//!     let session = zenoh::open(zenoh::config::default()).await.unwrap();
//!     let subscriber = session.declare_subscriber("key/expression").await.unwrap();
//!     while let Ok(sample) = subscriber.recv_async().await {
//!         println!("Received: {:?}", sample);
//!     };
//! }
//! ```
//!
//! ### Query
//! The example below shows how to make a distributed query to collect the values associated with the
//! resources whose key match the given *key expression*.
//! ```
//! use futures::prelude::*;
//! use zenoh::prelude::*;
//!
//! #[tokio::main]
//! async fn main() {
//!     let session = zenoh::open(zenoh::config::default()).await.unwrap();
//!     let replies = session.get("key/expression").await.unwrap();
//!     while let Ok(reply) = replies.recv_async().await {
//!         println!(">> Received {:?}", reply.result());
//!     }
//! }
//! ```
#[macro_use]
extern crate zenoh_core;
#[macro_use]
extern crate zenoh_result;

mod api;
mod net;

lazy_static::lazy_static!(
    static ref LONG_VERSION: String = format!("{} built with {}", GIT_VERSION, env!("RUSTC_VERSION"));
);

const GIT_VERSION: &str = git_version::git_version!(prefix = "v", cargo_prefix = "v");
pub const FEATURES: &str = zenoh_util::concat_enabled_features!(
    prefix = "zenoh",
    features = [
        "auth_pubkey",
        "auth_usrpwd",
        "shared-memory",
        "stats",
        "transport_multilink",
        "transport_quic",
        "transport_serial",
        "transport_unixpipe",
        "transport_tcp",
        "transport_tls",
        "transport_udp",
        "transport_unixsock-stream",
        "transport_ws",
        "transport_vsock",
        "unstable",
        "default"
    ]
);

#[doc(inline)]
pub use crate::{
    config::Config,
    core::{Error, Result},
    scouting::scout,
    session::{open, Session},
};

pub mod prelude;

/// Zenoh core types
pub mod core {
    /// Zenoh message priority
    pub use crate::api::publisher::Priority;
    #[allow(deprecated)]
    pub use zenoh_core::{AsyncResolve, SyncResolve};
    pub use zenoh_core::{Resolvable, Resolve, Wait};
    pub use zenoh_result::ErrNo;
    /// A zenoh error.
    pub use zenoh_result::Error;
    /// A zenoh result.
    pub use zenoh_result::ZResult as Result;
}

/// [Key expression](https://github.com/eclipse-zenoh/roadmap/blob/main/rfcs/ALL/Key%20Expressions.md) are Zenoh's address space.
///
/// In Zenoh, operations are performed on keys. To allow addressing multiple keys with a single operation, we use Key Expressions (KE).
/// KEs are a small language that express sets of keys through a glob-like language.
///
/// These semantics can be a bit difficult to implement, so this module provides the following facilities:
///
/// # Storing Key Expressions
/// This module provides 3 flavours to store strings that have been validated to respect the KE syntax:
/// - [`keyexpr`] is the equivalent of a [`str`],
/// - [`OwnedKeyExpr`] works like an [`std::sync::Arc<str>`],
/// - [`KeyExpr`] works like a [`std::borrow::Cow<str>`], but also stores some additional context internal to Zenoh to optimize
/// routing and network usage.
///
/// All of these types [`Deref`](core::ops::Deref) to [`keyexpr`], which notably has methods to check whether a given [`keyexpr::intersects`] with another,
/// or even if a [`keyexpr::includes`] another.
///
/// # Tying values to Key Expressions
/// When storing values tied to Key Expressions, you might want something more specialized than a [`HashMap`](std::collections::HashMap) if you want to respect
/// the Key Expression semantics with high performance.
///
/// Enter [KeTrees](keyexpr_tree). These are data-structures specially built to store KE-value pairs in a manner that supports the set-semantics of KEs.
///
/// # Building and parsing Key Expressions
/// A common issue in REST API is the association of meaning to sections of the URL, and respecting that API in a convenient manner.
/// The same issue arises naturally when designing a KE space, and [`KeFormat`](format::KeFormat) was designed to help you with this,
/// both in constructing and in parsing KEs that fit the formats you've defined.
///
/// [`kedefine`] also allows you to define formats at compile time, allowing a more performant, but more importantly safer and more convenient use of said formats,
/// as the [`keformat`] and [`kewrite`] macros will be able to tell you if you're attempting to set fields of the format that do not exist.
pub mod key_expr {
    #[zenoh_macros::unstable]
    pub mod keyexpr_tree {
        pub use zenoh_keyexpr::keyexpr_tree::{
            impls::KeyedSetProvider,
            support::{NonWild, UnknownWildness},
            IKeyExprTree, IKeyExprTreeMut, KeBoxTree,
        };
    }
    pub use zenoh_keyexpr::{keyexpr, OwnedKeyExpr};

    #[zenoh_macros::unstable]
    pub use zenoh_keyexpr::SetIntersectionLevel;

    pub use crate::api::key_expr::{KeyExpr, KeyExprUndeclaration};
    // keyexpr format macro support
    #[zenoh_macros::unstable]
    pub mod format {
        pub use zenoh_keyexpr::format::*;
        pub use zenoh_macros::{kedefine, keformat, kewrite};
        pub mod macro_support {
            pub use zenoh_keyexpr::format::macro_support::*;
        }
    }
}

/// Zenoh [`Session`](crate::session::Session) and associated types
pub mod session {
    #[zenoh_macros::unstable]
    #[zenoh_macros::internal]
    pub use crate::api::session::{init, InitBuilder};
    pub use crate::api::{
        query::SessionGetBuilder,
        builders::publisher::{SessionDeleteBuilder, SessionPutBuilder},
        session::{open, OpenBuilder, Session, SessionDeclarations, SessionRef, Undeclarable},
    };
}

/// Tools to access information about the current zenoh [`Session`](crate::Session).
pub mod info {
    pub use crate::api::info::{
        PeersZenohIdBuilder, RoutersZenohIdBuilder, SessionInfo, ZenohIdBuilder,
    };
}

/// Sample primitives
pub mod sample {
    #[zenoh_macros::unstable]
    pub use crate::api::sample::Locality;
    #[zenoh_macros::unstable]
    pub use crate::api::sample::SourceInfo;
    pub use crate::api::{
        builders::sample::{
            QoSBuilderTrait, SampleBuilder, SampleBuilderAny, SampleBuilderDelete,
            SampleBuilderPut, SampleBuilderTrait, TimestampBuilderTrait, ValueBuilderTrait,
        },
        sample::{Sample, SampleFields, SampleKind, SourceSn},
    };
}

/// Value primitives
pub mod value {
    pub use crate::api::value::Value;
}

/// Encoding support
pub mod encoding {
    pub use crate::api::encoding::Encoding;
}

/// Payload primitives
pub mod bytes {
    pub use crate::api::bytes::{
        Deserialize, OptionZBytes, Serialize, StringOrBase64, ZBytes, ZBytesIterator, ZBytesReader,
        ZBytesWriter, ZDeserializeError, ZSerde,
    };
}

/// [Selector](https://github.com/eclipse-zenoh/roadmap/tree/main/rfcs/ALL/Selectors) to issue queries
pub mod selector {
    pub use zenoh_protocol::core::Properties;
    pub use zenoh_util::time_range::{TimeBound, TimeExpr, TimeRange};

    pub use crate::api::selector::{Parameters, Selector, TIME_RANGE_KEY};
}

/// Subscribing primitives
pub mod subscriber {
    /// The kind of reliability.
    pub use zenoh_protocol::core::Reliability;

    pub use crate::api::subscriber::{FlumeSubscriber, Subscriber, SubscriberBuilder};
}

/// Publishing primitives
pub mod publisher {
    pub use zenoh_protocol::core::CongestionControl;

    #[zenoh_macros::unstable]
    pub use crate::api::publisher::MatchingListener;
    #[zenoh_macros::unstable]
    pub use crate::api::publisher::MatchingListenerBuilder;
    #[zenoh_macros::unstable]
    pub use crate::api::publisher::MatchingListenerUndeclaration;
    #[zenoh_macros::unstable]
    pub use crate::api::publisher::MatchingStatus;
    #[zenoh_macros::unstable]
    pub use crate::api::publisher::PublisherDeclarations;
    #[zenoh_macros::unstable]
    pub use crate::api::publisher::PublisherRef;
    pub use crate::api::{
        builders::publisher::{
            PublicationBuilder, PublicationBuilderDelete, PublicationBuilderPut, PublisherBuilder,
            PublisherDeleteBuilder, PublisherPutBuilder,
        },
        publisher::{Publisher, PublisherUndeclaration},
    };
}

/// Get operation primitives
pub mod querier {
    // Later the `Querier` with `get`` operation will be added here, in addition to `Session::get`,
    // similarly to the `Publisher` with `put` operation and `Session::put`
}

/// Query and Reply primitives
pub mod query {
    #[zenoh_macros::unstable]
    pub use crate::api::query::ReplyKeyExpr;
    #[zenoh_macros::unstable]
    pub use crate::api::query::REPLY_KEY_EXPR_ANY_SEL_PARAM;
    pub use crate::api::query::{ConsolidationMode, QueryConsolidation, QueryTarget, Reply};
    pub use crate::api::queryable::Query;
    pub use crate::api::queryable::{ReplyBuilder, ReplyBuilderDelete, ReplyBuilderPut, ReplyErrBuilder};
    #[zenoh_macros::unstable]
    #[zenoh_macros::internal]
    pub use crate::api::queryable::ReplySample;
}

/// Queryable primitives
pub mod queryable {
    pub use crate::api::queryable::{
        Queryable, QueryableBuilder, QueryableUndeclaration,
    };
}

/// Callback handler trait
pub mod handlers {
    pub use crate::api::handlers::{
        locked, Callback, CallbackDrop, DefaultHandler, FifoChannel, IntoHandler, RingChannel,
        RingChannelHandler,
    };
}

/// Scouting primitives
pub mod scouting {
<<<<<<< HEAD
    pub use crate::api::scouting::{scout, Scout, ScoutBuilder};
=======
>>>>>>> e1cbb91f
    /// A zenoh Hello message.
    pub use zenoh_protocol::scouting::Hello;
}

/// Liveliness primitives
#[cfg(feature = "unstable")]
pub mod liveliness {
    pub use crate::api::liveliness::{
        Liveliness, LivelinessGetBuilder, LivelinessSubscriberBuilder, LivelinessToken,
        LivelinessTokenBuilder, LivelinessTokenUndeclaration,
    };
}

/// Timestamp support
pub mod time {
    pub use zenoh_protocol::core::{Timestamp, TimestampId, NTP64};

    pub use crate::api::time::new_reception_timestamp;
}

/// Initialize a Session with an existing Runtime.
/// This operation is used by the plugins to share the same Runtime as the router.
#[doc(hidden)]
pub mod runtime {
    pub use zenoh_runtime::ZRuntime;

    pub use crate::net::runtime::{AdminSpace, Runtime, RuntimeBuilder};
}

/// Configuration to pass to [`open`](crate::session::open) and [`scout`](crate::scouting::scout) functions and associated constants
pub mod config {
    // pub use zenoh_config::{
    //     client, default, peer, Config, EndPoint, Locator, ModeDependentValue, PermissionsConf,
    //     PluginLoad, ValidatedMap, ZenohId,
    // };
    pub use zenoh_config::*;
}

#[doc(hidden)]
#[cfg(all(feature = "unstable", feature = "plugins"))]
pub mod plugins {
    pub use crate::api::plugins::{
        PluginsManager, Response, RunningPlugin, RunningPluginTrait, ZenohPlugin, PLUGIN_PREFIX,
    };
}

#[doc(hidden)]
#[cfg(feature = "internal")]
pub mod internal {
    pub use zenoh_core::{zasync_executor_init, zerror, zlock, ztimeout, ResolveFuture};
    pub use zenoh_result::bail;
    pub use zenoh_sync::Condition;
    pub use zenoh_task::{TaskController, TerminatableTask};
    pub use zenoh_util::{zenoh_home, LibLoader, Timed, TimedEvent, Timer, ZENOH_HOME_ENV_VAR};

    pub use crate::api::encoding::EncodingInternals;

    /// A collection of useful buffers used by zenoh internally and exposed to the user to facilitate
    /// reading and writing data.
    pub mod buffers {
        pub use zenoh_buffers::{
            buffer::SplitBuffer,
            reader::{HasReader, Reader},
            ZBuf, ZBufReader, ZSlice, ZSliceBuffer,
        };
    }
}

#[cfg(all(feature = "unstable", feature = "shared-memory"))]
pub mod shm {
    pub use zenoh_shm::api::{
        buffer::{
            zshm::{zshm, ZShm},
            zshmmut::{zshmmut, ZShmMut},
        },
        client::{
            shared_memory_client::SharedMemoryClient, shared_memory_segment::SharedMemorySegment,
        },
        client_storage::{SharedMemoryClientStorage, GLOBAL_CLIENT_STORAGE},
        common::types::{ChunkID, ProtocolID, SegmentID},
        protocol_implementations::posix::{
            posix_shared_memory_client::PosixSharedMemoryClient,
            posix_shared_memory_provider_backend::{
                LayoutedPosixSharedMemoryProviderBackendBuilder, PosixSharedMemoryProviderBackend,
                PosixSharedMemoryProviderBackendBuilder,
            },
            protocol_id::POSIX_PROTOCOL_ID,
        },
        provider::{
            chunk::{AllocatedChunk, ChunkDescriptor},
            shared_memory_provider::{
                AllocBuilder, AllocBuilder2, AllocLayout, AllocLayoutSizedBuilder, AllocPolicy,
                AsyncAllocPolicy, BlockOn, DeallocEldest, DeallocOptimal, DeallocYoungest,
                Deallocate, Defragment, DynamicProtocolID, ForceDeallocPolicy, GarbageCollect,
                JustAlloc, ProtocolIDSource, SharedMemoryProvider, SharedMemoryProviderBuilder,
                SharedMemoryProviderBuilderBackendID, SharedMemoryProviderBuilderID,
                StaticProtocolID,
            },
            shared_memory_provider_backend::SharedMemoryProviderBackend,
            types::{
                AllocAlignment, BufAllocResult, BufLayoutAllocResult, ChunkAllocResult,
                MemoryLayout, ZAllocError, ZLayoutAllocError, ZLayoutError,
            },
        },
    };
}<|MERGE_RESOLUTION|>--- conflicted
+++ resolved
@@ -197,8 +197,8 @@
     #[zenoh_macros::internal]
     pub use crate::api::session::{init, InitBuilder};
     pub use crate::api::{
+        builders::publisher::{SessionDeleteBuilder, SessionPutBuilder},
         query::SessionGetBuilder,
-        builders::publisher::{SessionDeleteBuilder, SessionPutBuilder},
         session::{open, OpenBuilder, Session, SessionDeclarations, SessionRef, Undeclarable},
     };
 }
@@ -298,17 +298,17 @@
     pub use crate::api::query::REPLY_KEY_EXPR_ANY_SEL_PARAM;
     pub use crate::api::query::{ConsolidationMode, QueryConsolidation, QueryTarget, Reply};
     pub use crate::api::queryable::Query;
-    pub use crate::api::queryable::{ReplyBuilder, ReplyBuilderDelete, ReplyBuilderPut, ReplyErrBuilder};
     #[zenoh_macros::unstable]
     #[zenoh_macros::internal]
     pub use crate::api::queryable::ReplySample;
+    pub use crate::api::queryable::{
+        ReplyBuilder, ReplyBuilderDelete, ReplyBuilderPut, ReplyErrBuilder,
+    };
 }
 
 /// Queryable primitives
 pub mod queryable {
-    pub use crate::api::queryable::{
-        Queryable, QueryableBuilder, QueryableUndeclaration,
-    };
+    pub use crate::api::queryable::{Queryable, QueryableBuilder, QueryableUndeclaration};
 }
 
 /// Callback handler trait
@@ -321,10 +321,7 @@
 
 /// Scouting primitives
 pub mod scouting {
-<<<<<<< HEAD
     pub use crate::api::scouting::{scout, Scout, ScoutBuilder};
-=======
->>>>>>> e1cbb91f
     /// A zenoh Hello message.
     pub use zenoh_protocol::scouting::Hello;
 }
