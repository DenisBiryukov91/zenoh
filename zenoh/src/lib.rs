//
// Copyright (c) 2022 ZettaScale Technology
//
// This program and the accompanying materials are made available under the
// terms of the Eclipse Public License 2.0 which is available at
// http://www.eclipse.org/legal/epl-2.0, or the Apache License, Version 2.0
// which is available at https://www.apache.org/licenses/LICENSE-2.0.
//
// SPDX-License-Identifier: EPL-2.0 OR Apache-2.0
//
// Contributors:
//   ZettaScale Zenoh Team, <zenoh@zettascale.tech>
//
//! [Zenoh](https://zenoh.io) /zeno/ is a stack that unifies data in motion, data at
//! rest and computations. It elegantly blends traditional pub/sub with geo distributed
//! storage, queries and computations, while retaining a level of time and space efficiency
//! that is well beyond any of the mainstream stacks.
//!
//! Below are some examples that highlight the its key comcepts and show how easy it is to get
//! started with it.
//!
//! # Examples
//! Before delving into the examples, we need to introduce few **zenoh** concepts.
//! First off, in zenoh you will deal with **Resources**, where a resource is made up of a
//! key and a value.  The other concept you'll have to familiarize yourself with are
//! **key expressions**, such as ```/robot/sensor/temp```, ```/robot/sensor/*```, ```/robot/**```, etc.
//! As you can gather,  the above key expression denotes set of keys, while the ```*``` and ```**```
//! are wildcards representing respectively (1) an arbirary string of characters, with the exclusion of the ```/```
//! separator, and (2) an arbitrary sequence of characters including separators.
//!
//! ### Publishing Data
//! The example below shows how to produce a value for a key expression.
//! ```
//! use zenoh::prelude::*;
//!
//! #[async_std::main]
//! async fn main() {
//!     let session = zenoh::open(config::default()).await.unwrap();
//!     session.put("/key/expression", "value").await.unwrap();
//!     session.close().await.unwrap();
//! }
//! ```
//!
//! ### Subscribe
//! The example below shows how to consume values for a key expresison.
//! ```no_run
//! use futures::prelude::*;
//! use zenoh::prelude::*;
//!
//! #[async_std::main]
//! async fn main() {
//!     let session = zenoh::open(config::default()).await.unwrap();
//!     let subscriber = session.subscribe("/key/expression").await.unwrap();
//!     while let Ok(sample) = subscriber.recv_async().await {
//!         println!("Received : {}", sample);
//!     };
//! }
//! ```
//!
//! ### Query
//! The example below shows how to make a distributed query to collect the values associated with the
//! resources whose key match the given *key expression*.
//! ```
//! use futures::prelude::*;
//! use zenoh::prelude::*;
//!
//! #[async_std::main]
//! async fn main() {
//!     let session = zenoh::open(config::default()).await.unwrap();
//!     let replies = session.get("/key/expression").await.unwrap();
//!     while let Ok(reply) = replies.recv_async().await {
//!         println!(">> Received {:?}", reply.sample);
//!     }
//! }
//! ```
#[macro_use]
extern crate zenoh_core;

<<<<<<< HEAD
use zenoh_core::{AsyncResolve, Resolvable, Resolve, SyncResolve};

use async_std::net::UdpSocket;
use flume::bounded;
use futures::prelude::*;
=======
use async_std::task;
>>>>>>> 09486e76
use git_version::git_version;
use net::protocol::proto::data_kind;
use net::runtime::Runtime;
use prelude::config::whatami::WhatAmIMatcher;
use prelude::*;
<<<<<<< HEAD
use zenoh_cfg_properties::config::*;
=======
use scouting::ScoutBuilder;
use sync::ZFuture;
>>>>>>> 09486e76
use zenoh_core::{zerror, Result as ZResult};

/// A zenoh result.
pub use zenoh_core::Result;

const GIT_VERSION: &str = git_version!(prefix = "v", cargo_prefix = "v");

#[macro_use]
mod session;
pub use session::*;

#[doc(hidden)]
pub mod net;

#[deprecated = "This module is now a separate crate. Use the crate directly for shorter compile-times"]
pub use zenoh_config as config;
#[allow(pub_use_of_private_extern_crate, clippy::useless_attribute)]
pub use zenoh_core as core;
pub mod info;
pub mod prelude;
pub mod publication;
pub mod query;
pub mod queryable;
pub mod subscriber;
pub mod utils;

pub mod plugins;

/// A collection of useful buffers used by zenoh internally and exposed to the user to facilitate
/// reading and writing data.
pub use zenoh_buffers as buf;

use crate::utils::ClosureResolve;

/// Time related types and functions.
pub mod time {
    pub use zenoh_protocol_core::{Timestamp, TimestampId, NTP64};

    /// A time period.
    pub use zenoh_protocol_core::Period;

    /// Generates a reception [`Timestamp`] with id=0x00.  
    /// This operation should be called if a timestamp is required for an incoming [`zenoh::Sample`](crate::Sample)
    /// that doesn't contain any timestamp.
    pub fn new_reception_timestamp() -> Timestamp {
        use std::time::{SystemTime, UNIX_EPOCH};

        let now = SystemTime::now().duration_since(UNIX_EPOCH).unwrap();
        Timestamp::new(
            now.into(),
            TimestampId::new(1, [0_u8; TimestampId::MAX_SIZE]),
        )
    }
}

/// A map of key/value (String,String) properties.
pub mod properties {
    use super::prelude::Value;
    pub use zenoh_cfg_properties::Properties;

    /// Convert a set of [`Properties`] into a [`Value`].  
    /// For instance such Properties: `[("k1", "v1"), ("k2, v2")]`  
    /// are converted into such Json: `{ "k1": "v1", "k2": "v2" }`
    pub fn properties_to_json_value(props: &Properties) -> Value {
        let json_map = props
            .iter()
            .map(|(k, v)| (k.clone(), serde_json::Value::String(v.clone())))
            .collect::<serde_json::map::Map<String, serde_json::Value>>();
        serde_json::Value::Object(json_map).into()
    }
}

#[allow(clippy::needless_doctest_main)]
/// Synchronisation primitives.
///
/// This module provides some traits that provide some syncronous accessors to some outputs :
/// [`ZFuture`] for a single output and [`channel::Receiver`](crate::sync::channel::Receiver) for multiple outputs.
///
/// Most zenoh types that provide a single output both implment [`ZFuture`] and [`futures::Future`]
/// and allow users to access their output synchronously via [`ZFuture::wait()`] or asynchronously
/// via `.await`.
///
/// Most zenoh types that provide multiple outputs both implment [`channel::Receiver`](crate::sync::channel::Receiver) and
/// [`futures::Stream`] and allow users to access their output synchronously via [`channel::Receiver::recv()`](crate::sync::channel::Receiver::recv)
/// or asynchronously via `.next().await`.
///
/// # Examples
///
/// ### Sync
/// ```no_run
/// use zenoh::prelude::*;
/// use zenoh::scouting::WhatAmI;
///
/// fn main() {
///     let receiver = zenoh::scout(WhatAmI::Router, config::default()).wait().unwrap();
///     while let Ok(hello) = receiver.recv() {
///         println!("{}", hello);
///     }
/// }
/// ```
///
/// ### Async
/// ```no_run
/// use futures::prelude::*;
/// use zenoh::prelude::*;
/// use zenoh::scouting::WhatAmI;
///
/// #[async_std::main]
/// async fn main() {
///     let receiver = zenoh::scout(WhatAmI::Router, config::default()).await.unwrap();
///     while let Ok(hello) = receiver.recv_async().await {
///         println!("{}", hello);
///     }
/// }
/// ```
#[deprecated = "This module is now a separate crate. Use the crate directly for shorter compile-times"]
pub mod sync {
<<<<<<< HEAD

    /// A multi-producer, multi-consumer channel that can be accessed synchronously or asynchronously.
    pub mod channel {
        pub use zenoh_sync::channel::Iter;
        pub use zenoh_sync::channel::Receiver;
        pub use zenoh_sync::channel::RecvError;
        pub use zenoh_sync::channel::RecvFut;
        pub use zenoh_sync::channel::RecvTimeoutError;
        pub use zenoh_sync::channel::TryIter;
        pub use zenoh_sync::channel::TryRecvError;
    }
=======
    pub use zenoh_sync::zready;
    pub use zenoh_sync::ZFuture;
    pub use zenoh_sync::ZPinBoxFuture;
    pub use zenoh_sync::ZReady;
>>>>>>> 09486e76
}

/// Scouting primitives.
pub mod scouting;

/// Scout for routers and/or peers.
///
/// [`scout`] spawns a task that periodically sends scout messages and returns a
/// [`HelloReceiver`](crate::scouting::HelloReceiver) : a stream of received [`Hello`](crate::scouting::Hello) messages.
///
/// Drop the returned [`HelloReceiver`](crate::scouting::HelloReceiver) to stop the scouting task.
///
/// # Arguments
///
/// * `what` - The kind of zenoh process to scout for
/// * `config` - The configuration [`Properties`](crate::properties::Properties) to use for scouting
///
/// # Examples
/// ```no_run
/// # async_std::task::block_on(async {
/// use futures::prelude::*;
/// use zenoh::prelude::*;
/// use zenoh::scouting::WhatAmI;
///
/// let receiver = zenoh::scout(WhatAmI::Peer | WhatAmI::Router, config::default()).await.unwrap();
/// while let Ok(hello) = receiver.recv_async().await {
///     println!("{}", hello);
/// }
/// # })
/// ```
pub fn scout<I: Into<WhatAmIMatcher>, TryIntoConfig>(
    what: I,
    config: TryIntoConfig,
<<<<<<< HEAD
) -> impl Resolve<ZResult<scouting::HelloReceiver>>
=======
) -> ScoutBuilder<I, TryIntoConfig>
>>>>>>> 09486e76
where
    TryIntoConfig: std::convert::TryInto<crate::config::Config> + Send + 'static,
    <TryIntoConfig as std::convert::TryInto<crate::config::Config>>::Error: std::fmt::Debug,
{
<<<<<<< HEAD
    let what = what.into();
    let config: ZResult<crate::config::Config> = config
        .try_into()
        .map_err(|e| zerror!("invalid configuration {:?}", &e).into());
    ClosureResolve(move || {
        let config = config?;
        trace!("scout({}, {})", what, &config);

        let default_addr = match ZN_MULTICAST_IPV4_ADDRESS_DEFAULT.parse() {
            Ok(addr) => addr,
            Err(e) => {
                return Err(zerror!(
                    "invalid default addr {}: {:?}",
                    ZN_MULTICAST_IPV4_ADDRESS_DEFAULT,
                    &e
                )
                .into())
            }
        };

        let addr = config.scouting.multicast.address().unwrap_or(default_addr);
        let ifaces = config
            .scouting
            .multicast
            .interface()
            .as_ref()
            .map_or(ZN_MULTICAST_INTERFACE_DEFAULT, |s| s.as_ref());

        let (hello_sender, hello_receiver) = bounded::<scouting::Hello>(1);
        let (stop_sender, stop_receiver) = bounded::<()>(1);

        let ifaces = Runtime::get_interfaces(ifaces);
        if !ifaces.is_empty() {
            let sockets: Vec<UdpSocket> = ifaces
                .into_iter()
                .filter_map(|iface| Runtime::bind_ucast_port(iface).ok())
                .collect();
            if !sockets.is_empty() {
                async_std::task::spawn(async move {
                    let hello_sender = &hello_sender;
                    let mut stop_receiver = stop_receiver.stream();
                    let scout = Runtime::scout(&sockets, what, &addr, move |hello| async move {
                        let _ = hello_sender.send_async(hello).await;
                        Loop::Continue
                    });
                    let stop = async move {
                        stop_receiver.next().await;
                        trace!("stop scout({}, {})", what, &config);
                    };
                    async_std::prelude::FutureExt::race(scout, stop).await;
                });
            }
        }

        Ok(scouting::HelloReceiver::new(stop_sender, hello_receiver))
    })
=======
    ScoutBuilder {
        what: Some(what),
        config: Some(config),
    }
>>>>>>> 09486e76
}

/// Open a zenoh [`Session`].
///
/// # Arguments
///
/// * `config` - The [`Config`](crate::config::Config) for the zenoh session
///
/// # Examples
/// ```
/// # async_std::task::block_on(async {
/// use zenoh::prelude::*;
///
/// let session = zenoh::open(config::peer()).await.unwrap();
/// # })
/// ```
///
/// ```
/// # async_std::task::block_on(async {
/// use zenoh::prelude::*;
///
/// let mut config = config::peer();
/// config.set_local_routing(Some(false));
/// config.connect.endpoints.extend("tcp/10.10.10.10:7447,tcp/11.11.11.11:7447".split(',').map(|s|s.parse().unwrap()));
///
/// let session = zenoh::open(config).await.unwrap();
/// # })
/// ```
#[must_use = "OpenBuilder does nothing unless you `.wait()`, `.await` or poll it"]
pub fn open<TryIntoConfig>(config: TryIntoConfig) -> OpenBuilder<TryIntoConfig>
where
    TryIntoConfig: std::convert::TryInto<crate::config::Config> + Send + 'static,
    <TryIntoConfig as std::convert::TryInto<crate::config::Config>>::Error: std::fmt::Debug,
{
    OpenBuilder { config }
}

pub struct OpenBuilder<TryIntoConfig>
where
    TryIntoConfig: std::convert::TryInto<crate::config::Config> + Send + 'static,
    <TryIntoConfig as std::convert::TryInto<crate::config::Config>>::Error: std::fmt::Debug,
{
    config: TryIntoConfig,
}

impl<TryIntoConfig> Resolvable for OpenBuilder<TryIntoConfig>
where
    TryIntoConfig: std::convert::TryInto<crate::config::Config> + Send + 'static,
    <TryIntoConfig as std::convert::TryInto<crate::config::Config>>::Error: std::fmt::Debug,
{
    type Output = ZResult<Session>;
}

impl<TryIntoConfig> SyncResolve for OpenBuilder<TryIntoConfig>
where
    TryIntoConfig: std::convert::TryInto<crate::config::Config> + Send + 'static,
    <TryIntoConfig as std::convert::TryInto<crate::config::Config>>::Error: std::fmt::Debug,
{
    #[inline]
    fn res_sync(self) -> Self::Output {
        let config: crate::config::Config = self
            .config
            .try_into()
            .map_err(|e| zerror!("Invalid Zenoh configuration {:?}", &e))?;
        Session::new(config).res_sync()
    }
}

impl<TryIntoConfig> AsyncResolve for OpenBuilder<TryIntoConfig>
where
    TryIntoConfig: std::convert::TryInto<crate::config::Config> + Send + 'static,
    <TryIntoConfig as std::convert::TryInto<crate::config::Config>>::Error: std::fmt::Debug,
{
    type Future = zenoh_sync::PinBoxFuture<Self::Output>;

    fn res_async(self) -> Self::Future {
        zenoh_sync::pinbox(async move {
            let config: crate::config::Config = self
                .config
                .try_into()
                .map_err(|e| zerror!("Invalid Zenoh configuration {:?}", &e))?;
            Session::new(config).res_async().await
        })
    }
}

/// Initialize a Session with an existing Runtime.
/// This operation is used by the plugins to share the same Runtime as the router.
#[doc(hidden)]
pub fn init(runtime: Runtime) -> InitBuilder {
    InitBuilder { runtime }
}

pub struct InitBuilder {
    runtime: Runtime,
}

impl Resolvable for InitBuilder {
    type Output = ZResult<Session>;
}
impl SyncResolve for InitBuilder {
    #[inline]
    fn res_sync(self) -> Self::Output {
        Ok(Session::init(self.runtime, true, vec![], vec![]).res_sync())
    }
}

impl AsyncResolve for InitBuilder {
    type Future = futures::future::Ready<Self::Output>;
    fn res_async(self) -> Self::Future {
        futures::future::ready(self.res_sync())
    }
}<|MERGE_RESOLUTION|>--- conflicted
+++ resolved
@@ -76,26 +76,14 @@
 #[macro_use]
 extern crate zenoh_core;
 
-<<<<<<< HEAD
-use zenoh_core::{AsyncResolve, Resolvable, Resolve, SyncResolve};
-
-use async_std::net::UdpSocket;
-use flume::bounded;
-use futures::prelude::*;
-=======
-use async_std::task;
->>>>>>> 09486e76
+use zenoh_core::{AsyncResolve, Resolvable, SyncResolve};
+
 use git_version::git_version;
 use net::protocol::proto::data_kind;
 use net::runtime::Runtime;
 use prelude::config::whatami::WhatAmIMatcher;
 use prelude::*;
-<<<<<<< HEAD
-use zenoh_cfg_properties::config::*;
-=======
 use scouting::ScoutBuilder;
-use sync::ZFuture;
->>>>>>> 09486e76
 use zenoh_core::{zerror, Result as ZResult};
 
 /// A zenoh result.
@@ -128,8 +116,6 @@
 /// reading and writing data.
 pub use zenoh_buffers as buf;
 
-use crate::utils::ClosureResolve;
-
 /// Time related types and functions.
 pub mod time {
     pub use zenoh_protocol_core::{Timestamp, TimestampId, NTP64};
@@ -168,71 +154,6 @@
     }
 }
 
-#[allow(clippy::needless_doctest_main)]
-/// Synchronisation primitives.
-///
-/// This module provides some traits that provide some syncronous accessors to some outputs :
-/// [`ZFuture`] for a single output and [`channel::Receiver`](crate::sync::channel::Receiver) for multiple outputs.
-///
-/// Most zenoh types that provide a single output both implment [`ZFuture`] and [`futures::Future`]
-/// and allow users to access their output synchronously via [`ZFuture::wait()`] or asynchronously
-/// via `.await`.
-///
-/// Most zenoh types that provide multiple outputs both implment [`channel::Receiver`](crate::sync::channel::Receiver) and
-/// [`futures::Stream`] and allow users to access their output synchronously via [`channel::Receiver::recv()`](crate::sync::channel::Receiver::recv)
-/// or asynchronously via `.next().await`.
-///
-/// # Examples
-///
-/// ### Sync
-/// ```no_run
-/// use zenoh::prelude::*;
-/// use zenoh::scouting::WhatAmI;
-///
-/// fn main() {
-///     let receiver = zenoh::scout(WhatAmI::Router, config::default()).wait().unwrap();
-///     while let Ok(hello) = receiver.recv() {
-///         println!("{}", hello);
-///     }
-/// }
-/// ```
-///
-/// ### Async
-/// ```no_run
-/// use futures::prelude::*;
-/// use zenoh::prelude::*;
-/// use zenoh::scouting::WhatAmI;
-///
-/// #[async_std::main]
-/// async fn main() {
-///     let receiver = zenoh::scout(WhatAmI::Router, config::default()).await.unwrap();
-///     while let Ok(hello) = receiver.recv_async().await {
-///         println!("{}", hello);
-///     }
-/// }
-/// ```
-#[deprecated = "This module is now a separate crate. Use the crate directly for shorter compile-times"]
-pub mod sync {
-<<<<<<< HEAD
-
-    /// A multi-producer, multi-consumer channel that can be accessed synchronously or asynchronously.
-    pub mod channel {
-        pub use zenoh_sync::channel::Iter;
-        pub use zenoh_sync::channel::Receiver;
-        pub use zenoh_sync::channel::RecvError;
-        pub use zenoh_sync::channel::RecvFut;
-        pub use zenoh_sync::channel::RecvTimeoutError;
-        pub use zenoh_sync::channel::TryIter;
-        pub use zenoh_sync::channel::TryRecvError;
-    }
-=======
-    pub use zenoh_sync::zready;
-    pub use zenoh_sync::ZFuture;
-    pub use zenoh_sync::ZPinBoxFuture;
-    pub use zenoh_sync::ZReady;
->>>>>>> 09486e76
-}
-
 /// Scouting primitives.
 pub mod scouting;
 
@@ -264,78 +185,12 @@
 pub fn scout<I: Into<WhatAmIMatcher>, TryIntoConfig>(
     what: I,
     config: TryIntoConfig,
-<<<<<<< HEAD
-) -> impl Resolve<ZResult<scouting::HelloReceiver>>
-=======
 ) -> ScoutBuilder<I, TryIntoConfig>
->>>>>>> 09486e76
-where
-    TryIntoConfig: std::convert::TryInto<crate::config::Config> + Send + 'static,
-    <TryIntoConfig as std::convert::TryInto<crate::config::Config>>::Error: std::fmt::Debug,
-{
-<<<<<<< HEAD
-    let what = what.into();
-    let config: ZResult<crate::config::Config> = config
-        .try_into()
-        .map_err(|e| zerror!("invalid configuration {:?}", &e).into());
-    ClosureResolve(move || {
-        let config = config?;
-        trace!("scout({}, {})", what, &config);
-
-        let default_addr = match ZN_MULTICAST_IPV4_ADDRESS_DEFAULT.parse() {
-            Ok(addr) => addr,
-            Err(e) => {
-                return Err(zerror!(
-                    "invalid default addr {}: {:?}",
-                    ZN_MULTICAST_IPV4_ADDRESS_DEFAULT,
-                    &e
-                )
-                .into())
-            }
-        };
-
-        let addr = config.scouting.multicast.address().unwrap_or(default_addr);
-        let ifaces = config
-            .scouting
-            .multicast
-            .interface()
-            .as_ref()
-            .map_or(ZN_MULTICAST_INTERFACE_DEFAULT, |s| s.as_ref());
-
-        let (hello_sender, hello_receiver) = bounded::<scouting::Hello>(1);
-        let (stop_sender, stop_receiver) = bounded::<()>(1);
-
-        let ifaces = Runtime::get_interfaces(ifaces);
-        if !ifaces.is_empty() {
-            let sockets: Vec<UdpSocket> = ifaces
-                .into_iter()
-                .filter_map(|iface| Runtime::bind_ucast_port(iface).ok())
-                .collect();
-            if !sockets.is_empty() {
-                async_std::task::spawn(async move {
-                    let hello_sender = &hello_sender;
-                    let mut stop_receiver = stop_receiver.stream();
-                    let scout = Runtime::scout(&sockets, what, &addr, move |hello| async move {
-                        let _ = hello_sender.send_async(hello).await;
-                        Loop::Continue
-                    });
-                    let stop = async move {
-                        stop_receiver.next().await;
-                        trace!("stop scout({}, {})", what, &config);
-                    };
-                    async_std::prelude::FutureExt::race(scout, stop).await;
-                });
-            }
-        }
-
-        Ok(scouting::HelloReceiver::new(stop_sender, hello_receiver))
-    })
-=======
-    ScoutBuilder {
-        what: Some(what),
-        config: Some(config),
-    }
->>>>>>> 09486e76
+where
+    TryIntoConfig: std::convert::TryInto<crate::config::Config> + Send + 'static,
+    <TryIntoConfig as std::convert::TryInto<crate::config::Config>>::Error: std::fmt::Debug,
+{
+    ScoutBuilder { what, config }
 }
 
 /// Open a zenoh [`Session`].
