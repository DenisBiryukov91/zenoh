//
// Copyright (c) 2023 ZettaScale Technology
//
// This program and the accompanying materials are made available under the
// terms of the Eclipse Public License 2.0 which is available at
// http://www.eclipse.org/legal/epl-2.0, or the Apache License, Version 2.0
// which is available at https://www.apache.org/licenses/LICENSE-2.0.
//
// SPDX-License-Identifier: EPL-2.0 OR Apache-2.0
//
// Contributors:
//   ZettaScale Zenoh Team, <zenoh@zettascale.tech>
//

//! [Zenoh](https://zenoh.io) /zeno/ is a stack that unifies data in motion, data at
//! rest and computations. It elegantly blends traditional pub/sub with geo distributed
//! storage, queries and computations, while retaining a level of time and space efficiency
//! that is well beyond any of the mainstream stacks.
//!
//! Before delving into the examples, we need to introduce few **Zenoh** concepts.
//! First off, in Zenoh you will deal with **Resources**, where a resource is made up of a
//! key and a value.  The other concept you'll have to familiarize yourself with are
//! **key expressions**, such as ```robot/sensor/temp```, ```robot/sensor/*```, ```robot/**```, etc.
//! As you can gather, the above key expression denotes set of keys, while the ```*``` and ```**```
//! are wildcards representing respectively (1) an arbitrary string of characters, with the exclusion of the ```/```
//! separator, and (2) an arbitrary sequence of characters including separators.
//!
//! Below are some examples that highlight these key concepts and show how easy it is to get
//! started with.
//!
//! # Examples
//! ### Publishing Data
//! The example below shows how to produce a value for a key expression.
//! ```
//! use zenoh::prelude::r#async::*;
//!
//! #[tokio::main]
//! async fn main() {
//!     let session = zenoh::open(config::default()).res().await.unwrap();
//!     session.put("key/expression", "value").res().await.unwrap();
//!     session.close().res().await.unwrap();
//! }
//! ```
//!
//! ### Subscribe
//! The example below shows how to consume values for a key expresison.
//! ```no_run
//! use futures::prelude::*;
//! use zenoh::prelude::r#async::*;
//!
//! #[tokio::main]
//! async fn main() {
//!     let session = zenoh::open(config::default()).res().await.unwrap();
//!     let subscriber = session.declare_subscriber("key/expression").res().await.unwrap();
//!     while let Ok(sample) = subscriber.recv_async().await {
//!         println!("Received: {:?}", sample);
//!     };
//! }
//! ```
//!
//! ### Query
//! The example below shows how to make a distributed query to collect the values associated with the
//! resources whose key match the given *key expression*.
//! ```
//! use futures::prelude::*;
//! use zenoh::prelude::r#async::*;
//!
//! #[tokio::main]
//! async fn main() {
//!     let session = zenoh::open(config::default()).res().await.unwrap();
//!     let replies = session.get("key/expression").res().await.unwrap();
//!     while let Ok(reply) = replies.recv_async().await {
//!         println!(">> Received {:?}", reply.sample);
//!     }
//! }
//! ```
#[macro_use]
extern crate zenoh_core;
#[macro_use]
extern crate zenoh_result;

mod api;
mod net;

const GIT_VERSION: &str = git_version::git_version!(prefix = "v", cargo_prefix = "v");
pub const FEATURES: &str = zenoh_util::concat_enabled_features!(
    prefix = "zenoh",
    features = [
        "auth_pubkey",
        "auth_usrpwd",
        "shared-memory",
        "stats",
        "transport_multilink",
        "transport_quic",
        "transport_serial",
        "transport_unixpipe",
        "transport_tcp",
        "transport_tls",
        "transport_udp",
        "transport_unixsock-stream",
        "transport_ws",
        "transport_vsock",
        "unstable",
        "default"
    ]
);

// Expose some functions directly to root `zenoh::`` namespace for convenience
pub use crate::api::scouting::scout;
pub use crate::api::session::open;

pub mod prelude;

/// Zenoh core types
pub mod core {
    pub use zenoh_core::AsyncResolve;
    pub use zenoh_core::Resolvable;
    pub use zenoh_core::Resolve;
    pub use zenoh_core::SyncResolve;
    /// A zenoh error.
    pub use zenoh_result::Error;
    /// A zenoh result.
    pub use zenoh_result::ZResult as Result;
    pub use zenoh_util::core::zresult::ErrNo;
}

/// A collection of useful buffers used by zenoh internally and exposed to the user to facilitate
/// reading and writing data.
pub mod buffers {
    pub use zenoh_buffers::buffer::SplitBuffer;
    pub use zenoh_buffers::reader::HasReader;
    pub use zenoh_buffers::reader::Reader;
    pub use zenoh_buffers::ZBufReader;
    pub use zenoh_buffers::{ZBuf, ZSlice, ZSliceBuffer};
}

/// [Key expression](https://github.com/eclipse-zenoh/roadmap/blob/main/rfcs/ALL/Key%20Expressions.md) are Zenoh's address space.
///
/// In Zenoh, operations are performed on keys. To allow addressing multiple keys with a single operation, we use Key Expressions (KE).
/// KEs are a small language that express sets of keys through a glob-like language.
///
/// These semantics can be a bit difficult to implement, so this module provides the following facilities:
///
/// # Storing Key Expressions
/// This module provides 3 flavours to store strings that have been validated to respect the KE syntax:
/// - [`keyexpr`] is the equivalent of a [`str`],
/// - [`OwnedKeyExpr`] works like an [`std::sync::Arc<str>`],
/// - [`KeyExpr`] works like a [`std::borrow::Cow<str>`], but also stores some additional context internal to Zenoh to optimize
/// routing and network usage.
///
/// All of these types [`Deref`](core::ops::Deref) to [`keyexpr`], which notably has methods to check whether a given [`keyexpr::intersects`] with another,
/// or even if a [`keyexpr::includes`] another.
///
/// # Tying values to Key Expressions
/// When storing values tied to Key Expressions, you might want something more specialized than a [`HashMap`](std::collections::HashMap) if you want to respect
/// the Key Expression semantics with high performance.
///
/// Enter [KeTrees](keyexpr_tree). These are data-structures specially built to store KE-value pairs in a manner that supports the set-semantics of KEs.
///
/// # Building and parsing Key Expressions
/// A common issue in REST API is the association of meaning to sections of the URL, and respecting that API in a convenient manner.
/// The same issue arises naturally when designing a KE space, and [`KeFormat`](format::KeFormat) was designed to help you with this,
/// both in constructing and in parsing KEs that fit the formats you've defined.
///
<<<<<<< HEAD
/// [`kedefine`] also allows you to define formats at compile time, allowing a more performant, but more importantly safer and more convenient use of said formats,
/// as the [`keformat`] and [`kewrite`] macros will be able to tell you if you're attempting to set fields of the format that do not exist.
pub mod key_expr {
    pub mod keyexpr_tree {
        pub use zenoh_keyexpr::keyexpr_tree::impls::KeyedSetProvider;
        pub use zenoh_keyexpr::keyexpr_tree::{
            support::NonWild, support::UnknownWildness, KeBoxTree,
        };
        pub use zenoh_keyexpr::keyexpr_tree::{IKeyExprTree, IKeyExprTreeMut};
    }
    pub use crate::api::key_expr::KeyExpr;
    pub use zenoh_keyexpr::keyexpr;
    pub use zenoh_keyexpr::OwnedKeyExpr;
    pub use zenoh_keyexpr::SetIntersectionLevel;
    pub use zenoh_macros::{kedefine, keformat, kewrite};
    // keyexpr format macro support
    pub mod format {
        pub use zenoh_keyexpr::format::*;
        pub mod macro_support {
            pub use zenoh_keyexpr::format::macro_support::*;
        }
=======
/// let receiver = zenoh::scout(WhatAmI::Peer | WhatAmI::Router, config::default())
///     .res()
///     .await
///     .unwrap();
/// while let Ok(hello) = receiver.recv_async().await {
///     println!("{}", hello);
/// }
/// # }
/// ```
pub fn scout<I: Into<WhatAmIMatcher>, TryIntoConfig>(
    what: I,
    config: TryIntoConfig,
) -> ScoutBuilder<DefaultHandler>
where
    TryIntoConfig: std::convert::TryInto<crate::config::Config> + Send + 'static,
    <TryIntoConfig as std::convert::TryInto<crate::config::Config>>::Error:
        Into<zenoh_result::Error>,
{
    ScoutBuilder {
        what: what.into(),
        config: config.try_into().map_err(|e| e.into()),
        handler: DefaultHandler::default(),
>>>>>>> 14a20367
    }
}

/// Zenoh [`Session`](crate::session::Session) and associated types
pub mod session {
    pub use crate::api::builders::publication::SessionDeleteBuilder;
    pub use crate::api::builders::publication::SessionPutBuilder;
    #[zenoh_macros::unstable]
    #[doc(hidden)]
    pub use crate::api::session::init;
    pub use crate::api::session::open;
    pub use crate::api::session::Session;
    pub use crate::api::session::SessionDeclarations;
    pub use crate::api::session::SessionRef;
}

/// Sample primitives
pub mod sample {
    pub use crate::api::builders::sample::QoSBuilderTrait;
    pub use crate::api::builders::sample::SampleBuilder;
    pub use crate::api::builders::sample::SampleBuilderTrait;
    pub use crate::api::builders::sample::TimestampBuilderTrait;
    pub use crate::api::builders::sample::ValueBuilderTrait;
    #[zenoh_macros::unstable]
    pub use crate::api::sample::Locality;
    pub use crate::api::sample::Sample;
    pub use crate::api::sample::SampleKind;
    #[zenoh_macros::unstable]
    pub use crate::api::sample::SourceInfo;
    #[zenoh_macros::unstable]
    pub use crate::api::sample::{Attachment, AttachmentBuilder, AttachmentIterator};
}

/// Value primitives
pub mod value {
    pub use crate::api::value::Value;
}

/// Encoding support
pub mod encoding {
    pub use crate::api::encoding::Encoding;
    pub use crate::api::encoding::EncodingBuilder;
}

/// Payload primitives
pub mod payload {
    pub use crate::api::payload::Deserialize;
    pub use crate::api::payload::Payload;
    pub use crate::api::payload::PayloadReader;
    pub use crate::api::payload::Serialize;
    pub use crate::api::payload::StringOrBase64;
    pub use crate::api::payload::ZSerde;
}

/// [Selector](https://github.com/eclipse-zenoh/roadmap/tree/main/rfcs/ALL/Selectors) to issue queries
pub mod selector {
    pub use crate::api::selector::Parameter;
    pub use crate::api::selector::Parameters;
    pub use crate::api::selector::Selector;
    pub use crate::api::selector::TIME_RANGE_KEY;
    pub use zenoh_util::time_range::{TimeBound, TimeExpr, TimeRange};
}

/// Subscribing primitives
pub mod subscriber {
    pub use crate::api::subscriber::FlumeSubscriber;
    pub use crate::api::subscriber::Subscriber;
    pub use crate::api::subscriber::SubscriberBuilder;
    /// The kind of reliability.
    pub use zenoh_protocol::core::Reliability;
}

/// Publishing primitives
pub mod publication {
    pub use crate::api::builders::publication::PublisherBuilder;
    #[zenoh_macros::unstable]
    pub use crate::api::publication::MatchingListener;
    pub use crate::api::publication::Priority;
    pub use crate::api::publication::Publisher;
    #[zenoh_macros::unstable]
    pub use crate::api::publication::PublisherDeclarations;
    pub use zenoh_protocol::core::CongestionControl;
}

/// Query primitives
pub mod query {
    pub use crate::api::query::Mode;
    pub use crate::api::query::Reply;
    #[zenoh_macros::unstable]
    pub use crate::api::query::ReplyKeyExpr;
    #[zenoh_macros::unstable]
    pub use crate::api::query::REPLY_KEY_EXPR_ANY_SEL_PARAM;
    pub use crate::api::query::{ConsolidationMode, QueryConsolidation, QueryTarget};
}

/// Queryable primitives
pub mod queryable {
    pub use crate::api::queryable::Query;
    pub use crate::api::queryable::Queryable;
    pub use crate::api::queryable::QueryableBuilder;
}

/// Callback handler trait
pub mod handlers {
    pub use crate::api::handlers::locked;
    pub use crate::api::handlers::DefaultHandler;
    pub use crate::api::handlers::IntoHandler;
    pub use crate::api::handlers::RingBuffer;
}

/// Scouting primitives
pub mod scouting {
    pub use crate::api::scouting::scout;
    pub use crate::api::scouting::ScoutBuilder;
    /// Constants and helpers for zenoh `whatami` flags.
    pub use zenoh_protocol::core::WhatAmI;
    /// A zenoh Hello message.
    pub use zenoh_protocol::scouting::Hello;
}

/// Liveliness primitives
#[cfg(feature = "unstable")]
pub mod liveliness {
    pub use crate::api::liveliness::Liveliness;
    pub use crate::api::liveliness::LivelinessSubscriberBuilder;
    pub use crate::api::liveliness::LivelinessToken;
}

/// Timestamp support
pub mod time {
    pub use crate::api::time::new_reception_timestamp;
    pub use zenoh_protocol::core::{Timestamp, TimestampId, NTP64};
}

#[doc(hidden)]
pub mod runtime {
    pub use crate::net::runtime::{AdminSpace, Runtime};
    pub use zenoh_runtime::ZRuntime;
}

/// Configuration to pass to [`open`](crate::session::open) and [`scout`](crate::scouting::scout) functions and associated constants
pub mod config {
    // pub use zenoh_config::{
    //     client, default, peer, Config, EndPoint, Locator, ModeDependentValue, PermissionsConf,
    //     PluginLoad, ValidatedMap, ZenohId,
    // };
    pub use zenoh_config::*;
}

#[doc(hidden)]
pub mod plugins {
    pub use crate::api::plugins::PluginsManager;
    pub use crate::api::plugins::Response;
    pub use crate::api::plugins::RunningPlugin;
    pub use crate::api::plugins::{RunningPluginTrait, ZenohPlugin};
}

#[doc(hidden)]
pub mod internal {
    pub use zenoh_core::zasync_executor_init;
    pub use zenoh_core::zerror;
    pub use zenoh_core::zlock;
    pub use zenoh_core::ztimeout;
    pub use zenoh_macros::unstable;
    pub use zenoh_result::bail;
    pub use zenoh_sync::Condition;
    pub use zenoh_task::TerminatableTask;
    pub use zenoh_util::core::ResolveFuture;
    pub use zenoh_util::LibLoader;
    pub use zenoh_util::{zenoh_home, Timed, TimedEvent, Timer, ZENOH_HOME_ENV_VAR};
}

#[cfg(feature = "shared-memory")]
pub mod shm {
    pub use zenoh_shm::SharedMemoryManager;
}<|MERGE_RESOLUTION|>--- conflicted
+++ resolved
@@ -162,7 +162,6 @@
 /// The same issue arises naturally when designing a KE space, and [`KeFormat`](format::KeFormat) was designed to help you with this,
 /// both in constructing and in parsing KEs that fit the formats you've defined.
 ///
-<<<<<<< HEAD
 /// [`kedefine`] also allows you to define formats at compile time, allowing a more performant, but more importantly safer and more convenient use of said formats,
 /// as the [`keformat`] and [`kewrite`] macros will be able to tell you if you're attempting to set fields of the format that do not exist.
 pub mod key_expr {
@@ -184,7 +183,161 @@
         pub mod macro_support {
             pub use zenoh_keyexpr::format::macro_support::*;
         }
-=======
+    }
+}
+
+/// Zenoh [`Session`](crate::session::Session) and associated types
+pub mod session {
+    pub use crate::api::builders::publication::SessionDeleteBuilder;
+    pub use crate::api::builders::publication::SessionPutBuilder;
+    #[zenoh_macros::unstable]
+    #[doc(hidden)]
+    pub use crate::api::session::init;
+    pub use crate::api::session::open;
+    pub use crate::api::session::Session;
+    pub use crate::api::session::SessionDeclarations;
+    pub use crate::api::session::SessionRef;
+}
+
+/// Sample primitives
+pub mod sample {
+    pub use crate::api::builders::sample::QoSBuilderTrait;
+    pub use crate::api::builders::sample::SampleBuilder;
+    pub use crate::api::builders::sample::SampleBuilderTrait;
+    pub use crate::api::builders::sample::TimestampBuilderTrait;
+    pub use crate::api::builders::sample::ValueBuilderTrait;
+    #[zenoh_macros::unstable]
+    pub use crate::api::sample::Locality;
+    pub use crate::api::sample::Sample;
+    pub use crate::api::sample::SampleKind;
+    #[zenoh_macros::unstable]
+    pub use crate::api::sample::SourceInfo;
+    #[zenoh_macros::unstable]
+    pub use crate::api::sample::{Attachment, AttachmentBuilder, AttachmentIterator};
+}
+
+/// Value primitives
+pub mod value {
+    pub use crate::api::value::Value;
+}
+
+/// Encoding support
+pub mod encoding {
+    pub use crate::api::encoding::Encoding;
+    pub use crate::api::encoding::EncodingBuilder;
+}
+
+/// Payload primitives
+pub mod payload {
+    pub use crate::api::payload::Deserialize;
+    pub use crate::api::payload::Payload;
+    pub use crate::api::payload::PayloadReader;
+    pub use crate::api::payload::Serialize;
+    pub use crate::api::payload::StringOrBase64;
+    pub use crate::api::payload::ZSerde;
+}
+
+/// [Selector](https://github.com/eclipse-zenoh/roadmap/tree/main/rfcs/ALL/Selectors) to issue queries
+pub mod selector {
+    pub use crate::api::selector::Parameter;
+    pub use crate::api::selector::Parameters;
+    pub use crate::api::selector::Selector;
+    pub use crate::api::selector::TIME_RANGE_KEY;
+    pub use zenoh_util::time_range::{TimeBound, TimeExpr, TimeRange};
+}
+
+/// Subscribing primitives
+pub mod subscriber {
+    pub use crate::api::subscriber::FlumeSubscriber;
+    pub use crate::api::subscriber::Subscriber;
+    pub use crate::api::subscriber::SubscriberBuilder;
+    /// The kind of reliability.
+    pub use zenoh_protocol::core::Reliability;
+}
+
+/// Publishing primitives
+pub mod publication {
+    pub use crate::api::builders::publication::PublisherBuilder;
+    #[zenoh_macros::unstable]
+    pub use crate::api::publication::MatchingListener;
+    pub use crate::api::publication::Priority;
+    pub use crate::api::publication::Publisher;
+    #[zenoh_macros::unstable]
+    pub use crate::api::publication::PublisherDeclarations;
+    pub use zenoh_protocol::core::CongestionControl;
+}
+
+/// Query primitives
+pub mod query {
+    pub use crate::api::query::Mode;
+    pub use crate::api::query::Reply;
+    #[zenoh_macros::unstable]
+    pub use crate::api::query::ReplyKeyExpr;
+    #[zenoh_macros::unstable]
+    pub use crate::api::query::REPLY_KEY_EXPR_ANY_SEL_PARAM;
+    pub use crate::api::query::{ConsolidationMode, QueryConsolidation, QueryTarget};
+}
+
+/// Queryable primitives
+pub mod queryable {
+    pub use crate::api::queryable::Query;
+    pub use crate::api::queryable::Queryable;
+    pub use crate::api::queryable::QueryableBuilder;
+}
+
+/// Callback handler trait
+pub mod handlers {
+    pub use crate::api::handlers::locked;
+    pub use crate::api::handlers::DefaultHandler;
+    pub use crate::api::handlers::IntoHandler;
+    pub use crate::api::handlers::RingBuffer;
+}
+
+/// Scouting primitives
+pub mod scouting {
+    pub use crate::api::scouting::scout;
+    pub use crate::api::scouting::ScoutBuilder;
+    /// Constants and helpers for zenoh `whatami` flags.
+    pub use zenoh_protocol::core::WhatAmI;
+    /// A zenoh Hello message.
+    pub use zenoh_protocol::scouting::Hello;
+}
+
+/// Liveliness primitives
+#[cfg(feature = "unstable")]
+pub mod liveliness {
+    pub use crate::api::liveliness::Liveliness;
+    pub use crate::api::liveliness::LivelinessSubscriberBuilder;
+    pub use crate::api::liveliness::LivelinessToken;
+}
+
+/// Timestamp support
+pub mod time {
+    pub use crate::api::time::new_reception_timestamp;
+    pub use zenoh_protocol::core::{Timestamp, TimestampId, NTP64};
+}
+
+/// Scouting primitives.
+pub mod scouting;
+
+/// Scout for routers and/or peers.
+///
+/// [`scout`] spawns a task that periodically sends scout messages and waits for [`Hello`](crate::scouting::Hello) replies.
+///
+/// Drop the returned [`Scout`](crate::scouting::Scout) to stop the scouting task.
+///
+/// # Arguments
+///
+/// * `what` - The kind of zenoh process to scout for
+/// * `config` - The configuration [`Config`] to use for scouting
+///
+/// # Examples
+/// ```no_run
+/// # #[tokio::main]
+/// # async fn main() {
+/// use zenoh::prelude::r#async::*;
+/// use zenoh::scouting::WhatAmI;
+///
 /// let receiver = zenoh::scout(WhatAmI::Peer | WhatAmI::Router, config::default())
 ///     .res()
 ///     .await
@@ -207,141 +360,102 @@
         what: what.into(),
         config: config.try_into().map_err(|e| e.into()),
         handler: DefaultHandler::default(),
->>>>>>> 14a20367
     }
 }
 
-/// Zenoh [`Session`](crate::session::Session) and associated types
-pub mod session {
-    pub use crate::api::builders::publication::SessionDeleteBuilder;
-    pub use crate::api::builders::publication::SessionPutBuilder;
-    #[zenoh_macros::unstable]
-    #[doc(hidden)]
-    pub use crate::api::session::init;
-    pub use crate::api::session::open;
-    pub use crate::api::session::Session;
-    pub use crate::api::session::SessionDeclarations;
-    pub use crate::api::session::SessionRef;
-}
-
-/// Sample primitives
-pub mod sample {
-    pub use crate::api::builders::sample::QoSBuilderTrait;
-    pub use crate::api::builders::sample::SampleBuilder;
-    pub use crate::api::builders::sample::SampleBuilderTrait;
-    pub use crate::api::builders::sample::TimestampBuilderTrait;
-    pub use crate::api::builders::sample::ValueBuilderTrait;
-    #[zenoh_macros::unstable]
-    pub use crate::api::sample::Locality;
-    pub use crate::api::sample::Sample;
-    pub use crate::api::sample::SampleKind;
-    #[zenoh_macros::unstable]
-    pub use crate::api::sample::SourceInfo;
-    #[zenoh_macros::unstable]
-    pub use crate::api::sample::{Attachment, AttachmentBuilder, AttachmentIterator};
-}
-
-/// Value primitives
-pub mod value {
-    pub use crate::api::value::Value;
-}
-
-/// Encoding support
-pub mod encoding {
-    pub use crate::api::encoding::Encoding;
-    pub use crate::api::encoding::EncodingBuilder;
-}
-
-/// Payload primitives
-pub mod payload {
-    pub use crate::api::payload::Deserialize;
-    pub use crate::api::payload::Payload;
-    pub use crate::api::payload::PayloadReader;
-    pub use crate::api::payload::Serialize;
-    pub use crate::api::payload::StringOrBase64;
-    pub use crate::api::payload::ZSerde;
-}
-
-/// [Selector](https://github.com/eclipse-zenoh/roadmap/tree/main/rfcs/ALL/Selectors) to issue queries
-pub mod selector {
-    pub use crate::api::selector::Parameter;
-    pub use crate::api::selector::Parameters;
-    pub use crate::api::selector::Selector;
-    pub use crate::api::selector::TIME_RANGE_KEY;
-    pub use zenoh_util::time_range::{TimeBound, TimeExpr, TimeRange};
-}
-
-/// Subscribing primitives
-pub mod subscriber {
-    pub use crate::api::subscriber::FlumeSubscriber;
-    pub use crate::api::subscriber::Subscriber;
-    pub use crate::api::subscriber::SubscriberBuilder;
-    /// The kind of reliability.
-    pub use zenoh_protocol::core::Reliability;
-}
-
-/// Publishing primitives
-pub mod publication {
-    pub use crate::api::builders::publication::PublisherBuilder;
-    #[zenoh_macros::unstable]
-    pub use crate::api::publication::MatchingListener;
-    pub use crate::api::publication::Priority;
-    pub use crate::api::publication::Publisher;
-    #[zenoh_macros::unstable]
-    pub use crate::api::publication::PublisherDeclarations;
-    pub use zenoh_protocol::core::CongestionControl;
-}
-
-/// Query primitives
-pub mod query {
-    pub use crate::api::query::Mode;
-    pub use crate::api::query::Reply;
-    #[zenoh_macros::unstable]
-    pub use crate::api::query::ReplyKeyExpr;
-    #[zenoh_macros::unstable]
-    pub use crate::api::query::REPLY_KEY_EXPR_ANY_SEL_PARAM;
-    pub use crate::api::query::{ConsolidationMode, QueryConsolidation, QueryTarget};
-}
-
-/// Queryable primitives
-pub mod queryable {
-    pub use crate::api::queryable::Query;
-    pub use crate::api::queryable::Queryable;
-    pub use crate::api::queryable::QueryableBuilder;
-}
-
-/// Callback handler trait
-pub mod handlers {
-    pub use crate::api::handlers::locked;
-    pub use crate::api::handlers::DefaultHandler;
-    pub use crate::api::handlers::IntoHandler;
-    pub use crate::api::handlers::RingBuffer;
-}
-
-/// Scouting primitives
-pub mod scouting {
-    pub use crate::api::scouting::scout;
-    pub use crate::api::scouting::ScoutBuilder;
-    /// Constants and helpers for zenoh `whatami` flags.
-    pub use zenoh_protocol::core::WhatAmI;
-    /// A zenoh Hello message.
-    pub use zenoh_protocol::scouting::Hello;
-}
-
-/// Liveliness primitives
-#[cfg(feature = "unstable")]
-pub mod liveliness {
-    pub use crate::api::liveliness::Liveliness;
-    pub use crate::api::liveliness::LivelinessSubscriberBuilder;
-    pub use crate::api::liveliness::LivelinessToken;
-}
-
-/// Timestamp support
-pub mod time {
-    pub use crate::api::time::new_reception_timestamp;
-    pub use zenoh_protocol::core::{Timestamp, TimestampId, NTP64};
-}
-
+/// Open a zenoh [`Session`].
+///
+/// # Arguments
+///
+/// * `config` - The [`Config`] for the zenoh session
+///
+/// # Examples
+/// ```
+/// # #[tokio::main]
+/// # async fn main() {
+/// use zenoh::prelude::r#async::*;
+///
+/// let session = zenoh::open(config::peer()).res().await.unwrap();
+/// # }
+/// ```
+///
+/// ```
+/// # #[tokio::main]
+/// # async fn main() {
+/// use std::str::FromStr;
+/// use zenoh::prelude::r#async::*;
+///
+/// let mut config = config::peer();
+/// config.set_id(ZenohId::from_str("221b72df20924c15b8794c6bdb471150").unwrap());
+/// config.connect.endpoints.extend("tcp/10.10.10.10:7447,tcp/11.11.11.11:7447".split(',').map(|s|s.parse().unwrap()));
+///
+/// let session = zenoh::open(config).res().await.unwrap();
+/// # }
+/// ```
+pub fn open<TryIntoConfig>(config: TryIntoConfig) -> OpenBuilder<TryIntoConfig>
+where
+    TryIntoConfig: std::convert::TryInto<crate::config::Config> + Send + 'static,
+    <TryIntoConfig as std::convert::TryInto<crate::config::Config>>::Error: std::fmt::Debug,
+{
+    OpenBuilder { config }
+}
+
+/// A builder returned by [`open`] used to open a zenoh [`Session`].
+///
+/// # Examples
+/// ```
+/// # #[tokio::main]
+/// # async fn main() {
+/// use zenoh::prelude::r#async::*;
+///
+/// let session = zenoh::open(config::peer()).res().await.unwrap();
+/// # }
+/// ```
+#[must_use = "Resolvables do nothing unless you resolve them using the `res` method from either `SyncResolve` or `AsyncResolve`"]
+pub struct OpenBuilder<TryIntoConfig>
+where
+    TryIntoConfig: std::convert::TryInto<crate::config::Config> + Send + 'static,
+    <TryIntoConfig as std::convert::TryInto<crate::config::Config>>::Error: std::fmt::Debug,
+{
+    config: TryIntoConfig,
+}
+
+impl<TryIntoConfig> Resolvable for OpenBuilder<TryIntoConfig>
+where
+    TryIntoConfig: std::convert::TryInto<crate::config::Config> + Send + 'static,
+    <TryIntoConfig as std::convert::TryInto<crate::config::Config>>::Error: std::fmt::Debug,
+{
+    type To = ZResult<Session>;
+}
+
+impl<TryIntoConfig> SyncResolve for OpenBuilder<TryIntoConfig>
+where
+    TryIntoConfig: std::convert::TryInto<crate::config::Config> + Send + 'static,
+    <TryIntoConfig as std::convert::TryInto<crate::config::Config>>::Error: std::fmt::Debug,
+{
+    fn res_sync(self) -> <Self as Resolvable>::To {
+        let config: crate::config::Config = self
+            .config
+            .try_into()
+            .map_err(|e| zerror!("Invalid Zenoh configuration {:?}", &e))?;
+        Session::new(config).res_sync()
+    }
+}
+
+impl<TryIntoConfig> AsyncResolve for OpenBuilder<TryIntoConfig>
+where
+    TryIntoConfig: std::convert::TryInto<crate::config::Config> + Send + 'static,
+    <TryIntoConfig as std::convert::TryInto<crate::config::Config>>::Error: std::fmt::Debug,
+{
+    type Future = Ready<Self::To>;
+
+    fn res_async(self) -> Self::Future {
+        std::future::ready(self.res_sync())
+    }
+}
+
+/// Initialize a Session with an existing Runtime.
+/// This operation is used by the plugins to share the same Runtime as the router.
 #[doc(hidden)]
 pub mod runtime {
     pub use crate::net::runtime::{AdminSpace, Runtime};
