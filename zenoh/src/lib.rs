--- conflicted
+++ resolved
@@ -172,26 +172,6 @@
     }
 }
 
-<<<<<<< HEAD
-=======
-/// A map of key/value (String,String) properties.
-pub mod properties {
-    use super::prelude::Value;
-    pub use zenoh_collections::Properties;
-
-    /// Convert a set of [`Properties`] into a [`Value`].
-    /// For instance, Properties: `[("k1", "v1"), ("k2, v2")]`
-    /// is converted into Json: `{ "k1": "v1", "k2": "v2" }`
-    pub fn properties_to_json_value(props: &Properties) -> Value {
-        let json_map = props
-            .iter()
-            .map(|(k, v)| (k.clone(), serde_json::Value::String(v.clone())))
-            .collect::<serde_json::map::Map<String, serde_json::Value>>();
-        serde_json::Value::Object(json_map).into()
-    }
-}
-
->>>>>>> e04c8613
 /// Scouting primitives.
 pub mod scouting;
 
