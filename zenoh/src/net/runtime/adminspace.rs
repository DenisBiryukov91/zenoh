//
// Copyright (c) 2023 ZettaScale Technology
//
// This program and the accompanying materials are made available under the
// terms of the Eclipse Public License 2.0 which is available at
// http://www.eclipse.org/legal/epl-2.0, or the Apache License, Version 2.0
// which is available at https://www.apache.org/licenses/LICENSE-2.0.
//
// SPDX-License-Identifier: EPL-2.0 OR Apache-2.0
//
// Contributors:
//   ZettaScale Zenoh Team, <zenoh@zettascale.tech>
use super::routing::dispatcher::face::Face;
use super::Runtime;
use crate::bytes::ZBytes;
use crate::encoding::Encoding;
use crate::key_expr::KeyExpr;
use crate::net::primitives::Primitives;
#[cfg(all(feature = "unstable", feature = "plugins"))]
use crate::plugins::sealed::{self as plugins};
use crate::prelude::sync::SyncResolve;
use crate::queryable::Query;
use crate::queryable::QueryInner;
use crate::sample::builder::ValueBuilderTrait;
use crate::value::Value;
use serde_json::json;
use std::collections::HashMap;
use std::convert::TryFrom;
use std::convert::TryInto;
use std::sync::Arc;
use std::sync::Mutex;
use tracing::{error, trace};
use zenoh_buffers::buffer::SplitBuffer;
use zenoh_config::{unwrap_or_default, ConfigValidator, ValidatedMap, WhatAmI};
#[cfg(all(feature = "unstable", feature = "plugins"))]
use zenoh_plugin_trait::{PluginControl, PluginStatus};
#[cfg(all(feature = "unstable", feature = "plugins"))]
use zenoh_protocol::core::key_expr::keyexpr;
use zenoh_protocol::network::declare::QueryableId;
use zenoh_protocol::network::Interest;
use zenoh_protocol::{
    core::{key_expr::OwnedKeyExpr, ExprId, WireExpr, ZenohId, EMPTY_EXPR_ID},
    network::{
        declare::{queryable::ext::QueryableInfoType, subscriber::ext::SubscriberInfo},
        ext, Declare, DeclareBody, DeclareQueryable, DeclareSubscriber, Push, Request, Response,
        ResponseFinal,
    },
    zenoh::{PushBody, RequestBody},
};
use zenoh_result::ZResult;
use zenoh_transport::unicast::TransportUnicast;

pub struct AdminContext {
    runtime: Runtime,
    version: String,
    metadata: serde_json::Value,
}

type Handler = Arc<dyn Fn(&AdminContext, Query) + Send + Sync>;

pub struct AdminSpace {
    zid: ZenohId,
    queryable_id: QueryableId,
    primitives: Mutex<Option<Arc<Face>>>,
    mappings: Mutex<HashMap<ExprId, String>>,
    handlers: HashMap<OwnedKeyExpr, Handler>,
    context: Arc<AdminContext>,
}

#[cfg(all(feature = "unstable", feature = "plugins"))]
#[derive(Debug, Clone)]
enum PluginDiff {
    Delete(String),
    Start(crate::config::PluginLoad),
}

impl ConfigValidator for AdminSpace {
    fn check_config(
        &self,
        name: &str,
        path: &str,
        current: &serde_json::Map<String, serde_json::Value>,
        new: &serde_json::Map<String, serde_json::Value>,
    ) -> ZResult<Option<serde_json::Map<String, serde_json::Value>>> {
        #[cfg(all(feature = "unstable", feature = "plugins"))]
        {
            let plugins_mgr = self.context.runtime.plugins_manager();
            let Some(plugin) = plugins_mgr.started_plugin(name) else {
                tracing::warn!("Plugin `{}` is not started", name);
                // If plugin not started, just allow any config. The plugin `name` will be attempted to start with this config
                // on config comparison (see `PluginDiff`)
                return Ok(None);
            };
            plugin.instance().config_checker(path, current, new)
        }
        #[cfg(not(all(feature = "unstable", feature = "plugins")))]
        {
            let _ = (name, path, current, new);
            Ok(None)
        }
    }
}

impl AdminSpace {
    #[cfg(all(feature = "unstable", feature = "plugins"))]
    fn start_plugin(
        plugin_mgr: &mut plugins::PluginsManager,
        config: &crate::config::PluginLoad,
        start_args: &Runtime,
        required: bool,
    ) -> ZResult<()> {
        let name = &config.name;
        let declared = if let Some(declared) = plugin_mgr.plugin_mut(name) {
            tracing::warn!("Plugin `{}` was already declared", declared.name());
            declared
        } else if let Some(paths) = &config.paths {
            plugin_mgr.declare_dynamic_plugin_by_paths(name, paths, required)?
        } else {
            plugin_mgr.declare_dynamic_plugin_by_name(name, name, required)?
        };

        let loaded = if let Some(loaded) = declared.loaded_mut() {
            tracing::warn!(
                "Plugin `{}` was already loaded from {}",
                loaded.name(),
                loaded.path()
            );
            loaded
        } else {
            declared.load()?
        };

        if let Some(started) = loaded.started_mut() {
            tracing::warn!("Plugin `{}` was already started", started.name());
        } else {
            let started = loaded.start(start_args)?;
            tracing::info!(
                "Successfully started plugin `{}` from {}",
                started.name(),
                started.path()
            );
        };

        Ok(())
    }

    pub async fn start(runtime: &Runtime, version: String) {
        let zid_str = runtime.state.zid.to_string();
        let whatami_str = runtime.state.whatami.to_str();
        let mut config = runtime.config().lock();
        let metadata = runtime.state.metadata.clone();
        let root_key: OwnedKeyExpr = format!("@/{whatami_str}/{zid_str}").try_into().unwrap();

        let mut handlers: HashMap<_, Handler> = HashMap::new();
        handlers.insert(root_key.clone(), Arc::new(local_data));
        handlers.insert(
            format!("@/{whatami_str}/{zid_str}/metrics")
                .try_into()
                .unwrap(),
            Arc::new(metrics),
        );
        if runtime.state.whatami == WhatAmI::Router {
            handlers.insert(
                format!("@/{whatami_str}/{zid_str}/linkstate/routers")
                    .try_into()
                    .unwrap(),
                Arc::new(routers_linkstate_data),
            );
        }
        if runtime.state.whatami != WhatAmI::Client
            && unwrap_or_default!(config.routing().peer().mode()) == *"linkstate"
        {
            handlers.insert(
                format!("@/{whatami_str}/{zid_str}/linkstate/peers")
                    .try_into()
                    .unwrap(),
                Arc::new(peers_linkstate_data),
            );
        }
        handlers.insert(
            format!("@/{whatami_str}/{zid_str}/subscriber/**")
                .try_into()
                .unwrap(),
            Arc::new(subscribers_data),
        );
        handlers.insert(
            format!("@/{whatami_str}/{zid_str}/queryable/**")
                .try_into()
                .unwrap(),
            Arc::new(queryables_data),
        );

        #[cfg(all(feature = "unstable", feature = "plugins"))]
        handlers.insert(
            format!("@/{whatami_str}/{zid_str}/plugins/**")
                .try_into()
                .unwrap(),
            Arc::new(plugins_data),
        );

        #[cfg(all(feature = "unstable", feature = "plugins"))]
        handlers.insert(
            format!("@/{whatami_str}/{zid_str}/status/plugins/**")
                .try_into()
                .unwrap(),
            Arc::new(plugins_status),
        );

        #[cfg(all(feature = "unstable", feature = "plugins"))]
        let mut active_plugins = runtime
            .plugins_manager()
            .started_plugins_iter()
            .map(|rec| (rec.name().to_string(), rec.path().to_string()))
            .collect::<HashMap<_, _>>();

        let context = Arc::new(AdminContext {
            runtime: runtime.clone(),
            version,
            metadata,
        });
        let admin = Arc::new(AdminSpace {
<<<<<<< HEAD
            zid: runtime.zid(),
            queryable_id: runtime.next_id(),
=======
            zid: runtime.state.zid,
>>>>>>> 9ecc9031
            primitives: Mutex::new(None),
            mappings: Mutex::new(HashMap::new()),
            handlers,
            context,
        });

        config.set_plugin_validator(Arc::downgrade(&admin));

        #[cfg(all(feature = "unstable", feature = "plugins"))]
        {
            let cfg_rx = admin.context.runtime.state.config.subscribe();

            tokio::task::spawn({
                let admin = admin.clone();
                async move {
                    while let Ok(change) = cfg_rx.recv_async().await {
                        let change = change.strip_prefix('/').unwrap_or(&change);
                        if !change.starts_with("plugins") {
                            continue;
                        }

                        let requested_plugins = {
                            let cfg_guard = admin.context.runtime.state.config.lock();
                            cfg_guard.plugins().load_requests().collect::<Vec<_>>()
                        };
                        let mut diffs = Vec::new();
                        for plugin in active_plugins.keys() {
                            if !requested_plugins.iter().any(|r| &r.name == plugin) {
                                diffs.push(PluginDiff::Delete(plugin.clone()))
                            }
                        }
                        for request in requested_plugins {
                            if let Some(active) = active_plugins.get(&request.name) {
                                if request
                                    .paths
                                    .as_ref()
                                    .map(|p| p.contains(active))
                                    .unwrap_or(true)
                                {
                                    continue;
                                }
                                diffs.push(PluginDiff::Delete(request.name.clone()))
                            }
                            diffs.push(PluginDiff::Start(request))
                        }
                        let mut plugins_mgr = admin.context.runtime.plugins_manager();
                        for diff in diffs {
                            match diff {
                                PluginDiff::Delete(name) => {
                                    active_plugins.remove(name.as_str());
                                    if let Some(running) = plugins_mgr.started_plugin_mut(&name) {
                                        running.stop()
                                    }
                                }
                                PluginDiff::Start(plugin) => {
                                    if let Err(e) = Self::start_plugin(
                                        &mut plugins_mgr,
                                        &plugin,
                                        &admin.context.runtime,
                                        plugin.required,
                                    ) {
                                        if plugin.required {
                                            panic!("Failed to load plugin `{}`: {}", plugin.name, e)
                                        } else {
                                            tracing::error!(
                                                "Failed to load plugin `{}`: {}",
                                                plugin.name,
                                                e
                                            )
                                        }
                                    }
                                }
                            }
                        }
                    }
                    tracing::info!("Running plugins: {:?}", &active_plugins)
                }
            });
        }

        let primitives = runtime.state.router.new_primitives(admin.clone());
        zlock!(admin.primitives).replace(primitives.clone());

        primitives.send_declare(Declare {
            interest_id: None,

            ext_qos: ext::QoSType::DECLARE,
            ext_tstamp: None,
            ext_nodeid: ext::NodeIdType::DEFAULT,
            body: DeclareBody::DeclareQueryable(DeclareQueryable {
                id: runtime.next_id(),
                wire_expr: [&root_key, "/**"].concat().into(),
                ext_info: QueryableInfoType::DEFAULT,
            }),
        });

        primitives.send_declare(Declare {
            interest_id: None,
            ext_qos: ext::QoSType::DECLARE,
            ext_tstamp: None,
            ext_nodeid: ext::NodeIdType::DEFAULT,
            body: DeclareBody::DeclareSubscriber(DeclareSubscriber {
                id: runtime.next_id(),
                wire_expr: [&root_key, "/config/**"].concat().into(),
                ext_info: SubscriberInfo::DEFAULT,
            }),
        });
    }

    pub fn key_expr_to_string<'a>(&self, key_expr: &'a WireExpr) -> ZResult<KeyExpr<'a>> {
        if key_expr.scope == EMPTY_EXPR_ID {
            key_expr.suffix.as_ref().try_into()
        } else if key_expr.suffix.is_empty() {
            match zlock!(self.mappings).get(&key_expr.scope) {
                Some(prefix) => prefix.clone().try_into(),
                None => bail!("Failed to resolve ExprId {}", key_expr.scope),
            }
        } else {
            match zlock!(self.mappings).get(&key_expr.scope) {
                Some(prefix) => format!("{}{}", prefix, key_expr.suffix.as_ref()).try_into(),
                None => bail!("Failed to resolve ExprId {}", key_expr.scope),
            }
        }
    }
}

impl Primitives for AdminSpace {
    fn send_interest(&self, msg: Interest) {
        tracing::trace!("Recv interest {:?}", msg);
    }

    fn send_declare(&self, msg: Declare) {
        tracing::trace!("Recv declare {:?}", msg);
        if let DeclareBody::DeclareKeyExpr(m) = msg.body {
            match self.key_expr_to_string(&m.wire_expr) {
                Ok(s) => {
                    zlock!(self.mappings).insert(m.id, s.into());
                }
                Err(e) => error!("Unknown expr_id {}! ({})", m.id, e),
            }
        }
    }

    fn send_push(&self, msg: Push) {
        trace!("recv Push {:?}", msg);
        {
            let conf = self.context.runtime.state.config.lock();
            if !conf.adminspace.permissions().write {
                tracing::error!(
                    "Received PUT on '{}' but adminspace.permissions.write=false in configuration",
                    msg.wire_expr
                );
                return;
            }
        }

        if let Some(key) = msg.wire_expr.as_str().strip_prefix(&format!(
            "@/{}/{}/config/",
            self.context.runtime.state.whatami, self.context.runtime.state.zid
        )) {
            match msg.payload {
                PushBody::Put(put) => match std::str::from_utf8(&put.payload.contiguous()) {
                    Ok(json) => {
                        tracing::trace!(
                            "Insert conf value /@/{}/{}/config/{} : {}",
                            self.context.runtime.state.whatami,
                            self.context.runtime.state.zid,
                            key,
                            json
                        );
                        if let Err(e) = (&self.context.runtime.state.config).insert_json5(key, json)
                        {
                            error!(
                                "Error inserting conf value /@/{}/{}/config/{} : {} - {}",
                                self.context.runtime.state.whatami,
                                self.context.runtime.state.zid,
                                key,
                                json,
                                e
                            );
                        }
                    }
                    Err(e) => error!(
                        "Received non utf8 conf value on /@/{}/{}/config/{} : {}",
                        self.context.runtime.state.whatami, self.context.runtime.state.zid, key, e
                    ),
                },
                PushBody::Del(_) => {
                    tracing::trace!(
                        "Deleting conf value /@/{}/{}/config/{}",
                        self.context.runtime.state.whatami,
                        self.context.runtime.state.zid,
                        key
                    );
                    if let Err(e) = self.context.runtime.state.config.remove(key) {
                        tracing::error!("Error deleting conf value {} : {}", msg.wire_expr, e)
                    }
                }
            }
        }
    }

    fn send_request(&self, msg: Request) {
        trace!("recv Request {:?}", msg);
        match msg.payload {
            RequestBody::Query(query) => {
                let primitives = zlock!(self.primitives).as_ref().unwrap().clone();
                {
                    let conf = self.context.runtime.state.config.lock();
                    if !conf.adminspace.permissions().read {
                        tracing::error!(
                        "Received GET on '{}' but adminspace.permissions.read=false in configuration",
                        msg.wire_expr
                    );
                        primitives.send_response_final(ResponseFinal {
                            rid: msg.id,
                            ext_qos: ext::QoSType::RESPONSE_FINAL,
                            ext_tstamp: None,
                        });
                        return;
                    }
                }

                let key_expr = match self.key_expr_to_string(&msg.wire_expr) {
                    Ok(key_expr) => key_expr.into_owned(),
                    Err(e) => {
                        tracing::error!("Unknown KeyExpr: {}", e);
                        primitives.send_response_final(ResponseFinal {
                            rid: msg.id,
                            ext_qos: ext::QoSType::RESPONSE_FINAL,
                            ext_tstamp: None,
                        });
                        return;
                    }
                };

                let zid = self.zid;
                let query = Query {
                    inner: Arc::new(QueryInner {
                        key_expr: key_expr.clone(),
                        parameters: query.parameters.into(),
                        value: query.ext_body.map(|b| Value::new(b.payload, b.encoding)),
                        qid: msg.id,
                        zid,
                        primitives,
                        #[cfg(feature = "unstable")]
                        attachment: query.ext_attachment.map(Into::into),
                    }),
                    eid: self.queryable_id,
                };

                for (key, handler) in &self.handlers {
                    if key_expr.intersects(key) {
                        handler(&self.context, query.clone());
                    }
                }
            }
        }
    }

    fn send_response(&self, msg: Response) {
        trace!("recv Response {:?}", msg);
    }

    fn send_response_final(&self, msg: ResponseFinal) {
        trace!("recv ResponseFinal {:?}", msg);
    }

    fn send_close(&self) {
        trace!("recv Close");
    }
}

impl crate::net::primitives::EPrimitives for AdminSpace {
    #[inline]
    fn send_declare(&self, ctx: crate::net::routing::RoutingContext<Declare>) {
        (self as &dyn Primitives).send_declare(ctx.msg)
    }

    #[inline]
    fn send_push(&self, msg: Push) {
        (self as &dyn Primitives).send_push(msg)
    }

    #[inline]
    fn send_request(&self, ctx: crate::net::routing::RoutingContext<Request>) {
        (self as &dyn Primitives).send_request(ctx.msg)
    }

    #[inline]
    fn send_response(&self, ctx: crate::net::routing::RoutingContext<Response>) {
        (self as &dyn Primitives).send_response(ctx.msg)
    }

    #[inline]
    fn send_response_final(&self, ctx: crate::net::routing::RoutingContext<ResponseFinal>) {
        (self as &dyn Primitives).send_response_final(ctx.msg)
    }

    #[inline]
    fn send_close(&self) {
        (self as &dyn Primitives).send_close()
    }

    fn as_any(&self) -> &dyn std::any::Any {
        self
    }
}

fn local_data(context: &AdminContext, query: Query) {
    let reply_key: OwnedKeyExpr = format!(
        "@/{}/{}",
        context.runtime.state.whatami, context.runtime.state.zid
    )
    .try_into()
    .unwrap();

    let transport_mgr = context.runtime.manager().clone();

    // plugins info
    #[cfg(all(feature = "unstable", feature = "plugins"))]
    let plugins: serde_json::Value = {
        let plugins_mgr = context.runtime.plugins_manager();
        plugins_mgr
            .started_plugins_iter()
            .map(|rec| (rec.name(), json!({ "path": rec.path() })))
            .collect()
    };
    #[cfg(not(all(feature = "unstable", feature = "plugins")))]
    let plugins = serde_json::Value::Null;

    // locators info
    let locators: Vec<serde_json::Value> = transport_mgr
        .get_locators()
        .iter()
        .map(|locator| json!(locator.as_str()))
        .collect();

    // transports info
    let transport_to_json = |transport: &TransportUnicast| {
        #[allow(unused_mut)]
        let mut json = json!({
            "peer": transport.get_zid().map_or_else(|_| "unknown".to_string(), |p| p.to_string()),
            "whatami": transport.get_whatami().map_or_else(|_| "unknown".to_string(), |p| p.to_string()),
            "links": transport.get_links().map_or_else(
                |_| Vec::new(),
                |links| links.iter().map(|link| link.dst.to_string()).collect()
            ),
        });
        #[cfg(feature = "stats")]
        {
            let stats = query
                .selector()
                .parameters()
                .iter()
                .any(|(k, v)| k == "_stats" && v != "false");
            if stats {
                json.as_object_mut().unwrap().insert(
                    "stats".to_string(),
                    transport
                        .get_stats()
                        .map_or_else(|_| json!({}), |p| json!(p.report())),
                );
            }
        }
        json
    };
    let transports: Vec<serde_json::Value> = zenoh_runtime::ZRuntime::Net
        .block_in_place(transport_mgr.get_transports_unicast())
        .iter()
        .map(transport_to_json)
        .collect();

    #[allow(unused_mut)]
    let mut json = json!({
        "zid": context.runtime.state.zid,
        "version": context.version,
        "metadata": context.metadata,
        "locators": locators,
        "sessions": transports,
        "plugins": plugins,
    });

    #[cfg(feature = "stats")]
    {
        let stats = query
            .selector()
            .parameters()
            .iter()
            .any(|(k, v)| k == "_stats" && v != "false");
        if stats {
            json.as_object_mut().unwrap().insert(
                "stats".to_string(),
                json!(transport_mgr.get_stats().report()),
            );
        }
    }

    tracing::trace!("AdminSpace router_data: {:?}", json);
    let payload = match ZBytes::try_from(json) {
        Ok(p) => p,
        Err(e) => {
            tracing::error!("Error serializing AdminSpace reply: {:?}", e);
            return;
        }
    };
    if let Err(e) = query
        .reply(reply_key, payload)
        .encoding(Encoding::APPLICATION_JSON)
        .res_sync()
    {
        tracing::error!("Error sending AdminSpace reply: {:?}", e);
    }
}

fn metrics(context: &AdminContext, query: Query) {
    let reply_key: OwnedKeyExpr = format!(
        "@/{}/{}/metrics",
        context.runtime.state.whatami, context.runtime.state.zid
    )
    .try_into()
    .unwrap();
    #[allow(unused_mut)]
    let mut metrics = format!(
        r#"# HELP zenoh_build Informations about zenoh.
# TYPE zenoh_build gauge
zenoh_build{{version="{}"}} 1
"#,
        context.version
    );

    #[cfg(feature = "stats")]
    metrics.push_str(
        &context
            .runtime
            .manager()
            .get_stats()
            .report()
            .openmetrics_text(),
    );

    if let Err(e) = query.reply(reply_key, metrics).res() {
        tracing::error!("Error sending AdminSpace reply: {:?}", e);
    }
}

fn routers_linkstate_data(context: &AdminContext, query: Query) {
    let reply_key: OwnedKeyExpr = format!(
        "@/{}/{}/linkstate/routers",
        context.runtime.state.whatami, context.runtime.state.zid
    )
    .try_into()
    .unwrap();

    let tables = zread!(context.runtime.state.router.tables.tables);

    if let Err(e) = query
        .reply(reply_key, tables.hat_code.info(&tables, WhatAmI::Router))
        .res()
    {
        tracing::error!("Error sending AdminSpace reply: {:?}", e);
    }
}

fn peers_linkstate_data(context: &AdminContext, query: Query) {
    let reply_key: OwnedKeyExpr = format!(
        "@/{}/{}/linkstate/peers",
        context.runtime.state.whatami, context.runtime.state.zid
    )
    .try_into()
    .unwrap();

    let tables = zread!(context.runtime.state.router.tables.tables);

    if let Err(e) = query
        .reply(reply_key, tables.hat_code.info(&tables, WhatAmI::Peer))
        .res()
    {
        tracing::error!("Error sending AdminSpace reply: {:?}", e);
    }
}

fn subscribers_data(context: &AdminContext, query: Query) {
    let tables = zread!(context.runtime.state.router.tables.tables);
    for sub in tables.hat_code.get_subscriptions(&tables) {
        let key = KeyExpr::try_from(format!(
            "@/{}/{}/subscriber/{}",
            context.runtime.state.whatami,
            context.runtime.state.zid,
            sub.expr()
        ))
        .unwrap();
        if query.key_expr().intersects(&key) {
            if let Err(e) = query.reply(key, ZBytes::empty()).res() {
                tracing::error!("Error sending AdminSpace reply: {:?}", e);
            }
        }
    }
}

fn queryables_data(context: &AdminContext, query: Query) {
    let tables = zread!(context.runtime.state.router.tables.tables);
    for qabl in tables.hat_code.get_queryables(&tables) {
        let key = KeyExpr::try_from(format!(
            "@/{}/{}/queryable/{}",
            context.runtime.state.whatami,
            context.runtime.state.zid,
            qabl.expr()
        ))
        .unwrap();
        if query.key_expr().intersects(&key) {
            if let Err(e) = query.reply(key, ZBytes::empty()).res() {
                tracing::error!("Error sending AdminSpace reply: {:?}", e);
            }
        }
    }
}

#[cfg(all(feature = "unstable", feature = "plugins"))]
fn plugins_data(context: &AdminContext, query: Query) {
    let guard = context.runtime.plugins_manager();
    let root_key = format!(
        "@/{}/{}/plugins",
        context.runtime.state.whatami, &context.runtime.state.zid
    );
    let root_key = unsafe { keyexpr::from_str_unchecked(&root_key) };
    tracing::debug!("requested plugins status {:?}", query.key_expr());
    if let [names, ..] = query.key_expr().strip_prefix(root_key)[..] {
        let statuses = guard.plugins_status(names);
        for status in statuses {
            tracing::debug!("plugin status: {:?}", status);
            let key = root_key.join(status.name()).unwrap();
            let status = serde_json::to_value(status).unwrap();
            match ZBytes::try_from(status) {
                Ok(zbuf) => {
                    if let Err(e) = query.reply(key, zbuf).res_sync() {
                        tracing::error!("Error sending AdminSpace reply: {:?}", e);
                    }
                }
                Err(e) => tracing::debug!("Admin query error: {}", e),
            }
        }
    }
}

#[cfg(all(feature = "unstable", feature = "plugins"))]
fn plugins_status(context: &AdminContext, query: Query) {
    let selector = query.selector();
    let guard = context.runtime.plugins_manager();
    let mut root_key = format!(
        "@/{}/{}/status/plugins/",
        context.runtime.state.whatami, &context.runtime.state.zid
    );

    for plugin in guard.started_plugins_iter() {
        with_extended_string(&mut root_key, &[plugin.name()], |plugin_key| {
            // @TODO: response to "__version__", this need not to be implemented by each plugin
            with_extended_string(plugin_key, &["/__path__"], |plugin_path_key| {
                if let Ok(key_expr) = KeyExpr::try_from(plugin_path_key.clone()) {
                    if query.key_expr().intersects(&key_expr) {
                        if let Err(e) = query.reply(key_expr, plugin.path()).res() {
                            tracing::error!("Error sending AdminSpace reply: {:?}", e);
                        }
                    }
                } else {
                    tracing::error!("Error: invalid plugin path key {}", plugin_path_key);
                }
            });
            let matches_plugin = |plugin_status_space: &mut String| {
                query
                    .key_expr()
                    .intersects(plugin_status_space.as_str().try_into().unwrap())
            };
            if !with_extended_string(plugin_key, &["/**"], matches_plugin) {
                return;
            }
            match std::panic::catch_unwind(std::panic::AssertUnwindSafe(|| {
                plugin.instance().adminspace_getter(&selector, plugin_key)
            })) {
                Ok(Ok(responses)) => {
                    for response in responses {
                        if let Ok(key_expr) = KeyExpr::try_from(response.key) {
                            match ZBytes::try_from(response.value) {
                                Ok(zbuf) => {
                                    if let Err(e) = query.reply(key_expr, zbuf).res_sync() {
                                        tracing::error!("Error sending AdminSpace reply: {:?}", e);
                                    }
                                },
                                Err(e) => tracing::debug!("Admin query error: {}", e),
                            }
                        } else {
                            tracing::error!("Error: plugin {} replied with an invalid key", plugin_key);
                        }
                    }
                }
                Ok(Err(e)) => {
                    tracing::error!("Plugin {} bailed from responding to {}: {}", plugin.name(), query.key_expr(), e)
                }
                Err(e) => match e
                    .downcast_ref::<String>()
                    .map(|s| s.as_str())
                    .or_else(|| e.downcast_ref::<&str>().copied())
                {
                    Some(e) => tracing::error!("Plugin {} panicked while responding to {}: {}", plugin.name(), query.key_expr(), e),
                    None => tracing::error!("Plugin {} panicked while responding to {}. The panic message couldn't be recovered.", plugin.name(), query.key_expr()),
                },
            }
        });
    }
}

#[cfg(all(feature = "unstable", feature = "plugins"))]
fn with_extended_string<R, F: FnMut(&mut String) -> R>(
    prefix: &mut String,
    suffixes: &[&str],
    mut closure: F,
) -> R {
    let prefix_len = prefix.len();
    for suffix in suffixes {
        prefix.push_str(suffix);
    }
    let result = closure(prefix);
    prefix.truncate(prefix_len);
    result
}<|MERGE_RESOLUTION|>--- conflicted
+++ resolved
@@ -219,12 +219,8 @@
             metadata,
         });
         let admin = Arc::new(AdminSpace {
-<<<<<<< HEAD
             zid: runtime.zid(),
             queryable_id: runtime.next_id(),
-=======
-            zid: runtime.state.zid,
->>>>>>> 9ecc9031
             primitives: Mutex::new(None),
             mappings: Mutex::new(HashMap::new()),
             handlers,
