//
// Copyright (c) 2017, 2020 ADLINK Technology Inc.
//
// This program and the accompanying materials are made available under the
// terms of the Eclipse Public License 2.0 which is available at
// http://www.eclipse.org/legal/epl-2.0, or the Apache License, Version 2.0
// which is available at https://www.apache.org/licenses/LICENSE-2.0.
//
// SPDX-License-Identifier: EPL-2.0 OR Apache-2.0
//
// Contributors:
//   ADLINK zenoh team, <zenoh@adlink-labs.tech>
use super::protocol::{
    core::encoding::Encoding,
    core::{
<<<<<<< HEAD
        encoding, queryable::EVAL, rname, CongestionControl, PeerId, QueryConsolidation,
        QueryTarget, QueryableInfo, Reliability, ResKey, SubInfo, ZInt,
    },
    io::ZBuf,
    proto::{DataInfo, RoutingContext},
    session::Primitives,
=======
        queryable::EVAL, rname, Channel, CongestionControl, PeerId, QueryConsolidation,
        QueryTarget, ResKey, SubInfo, ZInt,
    },
    io::ZBuf,
    proto::{encoding, DataInfo, RoutingContext},
>>>>>>> 8ae5936b
};
use super::routing::face::Face;
use super::transport::Primitives;
use super::Runtime;
use async_std::sync::Arc;
use async_std::task;
use futures::future;
use futures::future::{BoxFuture, FutureExt};
use log::{error, trace};
use serde_json::json;
use std::collections::HashMap;
use std::sync::Mutex;
type PluginsHandles = zenoh_plugin_trait::loading::PluginsHandles<
    super::plugins::Requirements,
    super::plugins::StartArgs,
>;

pub struct AdminContext {
    runtime: Runtime,
    plugins_mgr: PluginsHandles,
    pid_str: String,
    version: String,
}

type Handler = Box<dyn Fn(&AdminContext) -> BoxFuture<'_, (ZBuf, Encoding)> + Send + Sync>;

pub struct AdminSpace {
    pid: PeerId,
    primitives: Mutex<Option<Arc<Face>>>,
    mappings: Mutex<HashMap<ZInt, String>>,
    handlers: HashMap<String, Arc<Handler>>,
    context: Arc<AdminContext>,
}

impl AdminSpace {
    pub async fn start(runtime: &Runtime, plugins_mgr: PluginsHandles, version: String) {
        let pid_str = runtime.get_pid_str();
        let root_path = format!("/@/router/{}", pid_str);

        let mut handlers: HashMap<String, Arc<Handler>> = HashMap::new();
        handlers.insert(
            root_path.clone(),
            Arc::new(Box::new(|context| router_data(context).boxed())),
        );
        handlers.insert(
            [&root_path, "/linkstate/routers"].concat(),
            Arc::new(Box::new(|context| linkstate_routers_data(context).boxed())),
        );
        handlers.insert(
            [&root_path, "/linkstate/peers"].concat(),
            Arc::new(Box::new(|context| linkstate_peers_data(context).boxed())),
        );
        let context = Arc::new(AdminContext {
            runtime: runtime.clone(),
            plugins_mgr,
            pid_str,
            version,
        });
        let admin = Arc::new(AdminSpace {
            pid: runtime.pid,
            primitives: Mutex::new(None),
            mappings: Mutex::new(HashMap::new()),
            handlers,
            context,
        });

        let primitives = runtime.router.new_primitives(admin.clone());
        zlock!(admin.primitives).replace(primitives.clone());

        primitives.decl_queryable(
            &[&root_path, "/**"].concat().into(),
            EVAL,
            &QueryableInfo {
                complete: 0,
                distance: 0,
            },
            None,
        );
    }

    pub fn reskey_to_string(&self, key: &ResKey) -> Option<String> {
        match key {
            ResKey::RId(id) => zlock!(self.mappings).get(id).cloned(),
            ResKey::RIdWithSuffix(id, suffix) => zlock!(self.mappings)
                .get(id)
                .map(|prefix| format!("{}{}", prefix, suffix)),
            ResKey::RName(name) => Some(name.to_string()),
        }
    }
}

impl Primitives for AdminSpace {
    fn decl_resource(&self, rid: ZInt, reskey: &ResKey) {
        trace!("recv Resource {} {:?}", rid, reskey);
        match self.reskey_to_string(reskey) {
            Some(s) => {
                zlock!(self.mappings).insert(rid, s);
            }
            None => error!("Unknown rid {}!", rid),
        }
    }

    fn forget_resource(&self, _rid: ZInt) {
        trace!("recv Forget Resource {}", _rid);
    }

    fn decl_publisher(&self, _reskey: &ResKey, _routing_context: Option<RoutingContext>) {
        trace!("recv Publisher {:?}", _reskey);
    }

    fn forget_publisher(&self, _reskey: &ResKey, _routing_context: Option<RoutingContext>) {
        trace!("recv Forget Publisher {:?}", _reskey);
    }

    fn decl_subscriber(
        &self,
        _reskey: &ResKey,
        _sub_info: &SubInfo,
        _routing_context: Option<RoutingContext>,
    ) {
        trace!("recv Subscriber {:?} , {:?}", _reskey, _sub_info);
    }

    fn forget_subscriber(&self, _reskey: &ResKey, _routing_context: Option<RoutingContext>) {
        trace!("recv Forget Subscriber {:?}", _reskey);
    }

    fn decl_queryable(
        &self,
        _reskey: &ResKey,
        _kind: ZInt,
        _qabl_info: &QueryableInfo,
        _routing_context: Option<RoutingContext>,
    ) {
        trace!("recv Queryable {:?}", _reskey);
    }

    fn forget_queryable(
        &self,
        _reskey: &ResKey,
        _kind: ZInt,
        _routing_context: Option<RoutingContext>,
    ) {
        trace!("recv Forget Queryable {:?}", _reskey);
    }

    fn send_data(
        &self,
        reskey: &ResKey,
        payload: ZBuf,
        channel: Channel,
        congestion_control: CongestionControl,
        data_info: Option<DataInfo>,
        _routing_context: Option<RoutingContext>,
    ) {
        trace!(
            "recv Data {:?} {:?} {:?} {:?} {:?}",
            reskey,
            payload,
            channel,
            congestion_control,
            data_info,
        );
    }

    fn send_query(
        &self,
        reskey: &ResKey,
        value_selector: &str,
        qid: ZInt,
        target: QueryTarget,
        _consolidation: QueryConsolidation,
        _routing_context: Option<RoutingContext>,
    ) {
        trace!(
            "recv Query {:?} {:?} {:?} {:?}",
            reskey,
            value_selector,
            target,
            _consolidation
        );
        let pid = self.pid;
        let context = self.context.clone();
        let primitives = zlock!(self.primitives).as_ref().unwrap().clone();

        let mut matching_handlers = vec![];
        match self.reskey_to_string(reskey) {
            Some(name) => {
                for (path, handler) in &self.handlers {
                    if rname::intersect(&name, path) {
                        matching_handlers.push((path.clone(), handler.clone()));
                    }
                }
            }
            None => error!("Unknown ResKey!!"),
        };

        // router is not re-entrant
        task::spawn(async move {
            for (path, handler) in matching_handlers {
                let (payload, encoding) = handler(&context).await;
                let mut data_info = DataInfo::new();
                data_info.encoding = Some(encoding);

                primitives.send_reply_data(
                    qid,
                    EVAL,
<<<<<<< HEAD
                    pid.clone(),
                    path.into(),
=======
                    pid,
                    ResKey::RName(path),
>>>>>>> 8ae5936b
                    Some(data_info),
                    payload,
                );
            }

            primitives.send_reply_final(qid);
        });
    }

    fn send_reply_data(
        &self,
        qid: ZInt,
        replier_kind: ZInt,
        replier_id: PeerId,
        reskey: ResKey,
        info: Option<DataInfo>,
        payload: ZBuf,
    ) {
        trace!(
            "recv ReplyData {:?} {:?} {:?} {:?} {:?} {:?}",
            qid,
            replier_kind,
            replier_id,
            reskey,
            info,
            payload
        );
    }

    fn send_reply_final(&self, qid: ZInt) {
        trace!("recv ReplyFinal {:?}", qid);
    }

    fn send_pull(
        &self,
        _is_final: bool,
        _reskey: &ResKey,
        _pull_id: ZInt,
        _max_samples: &Option<ZInt>,
    ) {
        trace!(
            "recv Pull {:?} {:?} {:?} {:?}",
            _is_final,
            _reskey,
            _pull_id,
            _max_samples
        );
    }

    fn send_close(&self) {
        trace!("recv Close");
    }
}

<<<<<<< HEAD
pub async fn router_data(context: &AdminContext) -> (ZBuf, Encoding) {
    let session_mgr = context.runtime.manager().clone();
=======
pub async fn router_data(context: &AdminContext) -> (ZBuf, ZInt) {
    let transport_mgr = context.runtime.manager().clone();
>>>>>>> 8ae5936b

    // plugins info
    let plugins: Vec<serde_json::Value> = context
        .plugins_mgr
        .plugins()
        .iter()
        .map(|plugin| {
            json!({
                "name": plugin.name,
                "path": plugin.path
            })
        })
        .collect();

    // locators info
    let locators: Vec<serde_json::Value> = transport_mgr
        .get_locators()
        .iter()
        .map(|locator| json!(locator.to_string()))
        .collect();

    // transports info
    let transports = future::join_all(transport_mgr.get_transports().iter().map(move |transport| async move {
        json!({
            "peer": transport.get_pid().map_or_else(|_| "unavailable".to_string(), |p| p.to_string()),
            "links": transport.get_links().map_or_else(
                |_| Vec::new(),
                |links| links.iter().map(|link| link.dst.to_string()).collect()
            )
        })
    }))
    .await;

    let json = json!({
        "pid": context.pid_str,
        "version": context.version,
        "locators": locators,
        "sessions": transports,
        "plugins": plugins,
    });
    log::trace!("AdminSpace router_data: {:?}", json);
    (ZBuf::from(json.to_string().as_bytes()), encoding::APP_JSON)
}

pub async fn linkstate_routers_data(context: &AdminContext) -> (ZBuf, Encoding) {
    let tables = zread!(context.runtime.router.tables);

    let res = (
        ZBuf::from(tables.routers_net.as_ref().unwrap().dot().as_bytes()),
        encoding::TEXT_PLAIN,
    );
    res
}

pub async fn linkstate_peers_data(context: &AdminContext) -> (ZBuf, Encoding) {
    (
        ZBuf::from(
            context
                .runtime
                .router
                .tables
                .read()
                .unwrap()
                .peers_net
                .as_ref()
                .unwrap()
                .dot()
                .as_bytes(),
        ),
        encoding::TEXT_PLAIN,
    )
}<|MERGE_RESOLUTION|>--- conflicted
+++ resolved
@@ -13,20 +13,11 @@
 use super::protocol::{
     core::encoding::Encoding,
     core::{
-<<<<<<< HEAD
-        encoding, queryable::EVAL, rname, CongestionControl, PeerId, QueryConsolidation,
-        QueryTarget, QueryableInfo, Reliability, ResKey, SubInfo, ZInt,
+        encoding, queryable::EVAL, rname, Channel, CongestionControl, PeerId, QueryConsolidation,
+        QueryTarget, QueryableInfo, ResKey, SubInfo, ZInt,
     },
     io::ZBuf,
     proto::{DataInfo, RoutingContext},
-    session::Primitives,
-=======
-        queryable::EVAL, rname, Channel, CongestionControl, PeerId, QueryConsolidation,
-        QueryTarget, ResKey, SubInfo, ZInt,
-    },
-    io::ZBuf,
-    proto::{encoding, DataInfo, RoutingContext},
->>>>>>> 8ae5936b
 };
 use super::routing::face::Face;
 use super::transport::Primitives;
@@ -231,19 +222,7 @@
                 let mut data_info = DataInfo::new();
                 data_info.encoding = Some(encoding);
 
-                primitives.send_reply_data(
-                    qid,
-                    EVAL,
-<<<<<<< HEAD
-                    pid.clone(),
-                    path.into(),
-=======
-                    pid,
-                    ResKey::RName(path),
->>>>>>> 8ae5936b
-                    Some(data_info),
-                    payload,
-                );
+                primitives.send_reply_data(qid, EVAL, pid, path.into(), Some(data_info), payload);
             }
 
             primitives.send_reply_final(qid);
@@ -295,13 +274,8 @@
     }
 }
 
-<<<<<<< HEAD
 pub async fn router_data(context: &AdminContext) -> (ZBuf, Encoding) {
-    let session_mgr = context.runtime.manager().clone();
-=======
-pub async fn router_data(context: &AdminContext) -> (ZBuf, ZInt) {
     let transport_mgr = context.runtime.manager().clone();
->>>>>>> 8ae5936b
 
     // plugins info
     let plugins: Vec<serde_json::Value> = context
