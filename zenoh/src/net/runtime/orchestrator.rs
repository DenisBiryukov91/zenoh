--- conflicted
+++ resolved
@@ -428,63 +428,6 @@
         }
     }
 
-<<<<<<< HEAD
-    pub(crate) async fn update_peers(&self) -> ZResult<()> {
-        let mut peers = HashSet::<EndPoint>::from_iter(
-            self.state
-                .config
-                .lock()
-                .0
-                .connect()
-                .endpoints()
-                .get(self.state.whatami)
-                .unwrap_or(&vec![])
-                .iter()
-                .cloned(),
-        );
-        let transports = self.manager().get_transports_unicast().await;
-
-        if self.state.whatami == WhatAmI::Client {
-            for transport in transports {
-                if let Ok(Some(orch_transport)) = transport.get_callback() {
-                    if let Some(orch_transport) = orch_transport
-                        .as_any()
-                        .downcast_ref::<super::RuntimeSession>()
-                    {
-                        let should_close = {
-                            let mut endpoints = zwrite!(orch_transport.endpoints);
-                            endpoints.retain(|e| peers.contains(e));
-                            endpoints.is_empty()
-                        };
-                        if should_close {
-                            transport.close().await?;
-                        }
-                    }
-                }
-            }
-        } else {
-            for transport in transports {
-                if let Ok(Some(orch_transport)) = transport.get_callback() {
-                    if let Some(orch_transport) = orch_transport
-                        .as_any()
-                        .downcast_ref::<super::RuntimeSession>()
-                    {
-                        let mut endpoints = zwrite!(orch_transport.endpoints);
-                        endpoints.retain(|e| peers.contains(e));
-                        peers.retain(|p| !endpoints.contains(p));
-                    }
-                }
-            }
-            for peer in peers {
-                self.spawn_peer_connector(peer).await?;
-            }
-        }
-
-        Ok(())
-    }
-
-=======
->>>>>>> 66327c76
     fn get_listen_retry_config(&self, endpoint: &EndPoint) -> zenoh_config::ConnectionRetryConf {
         let guard = &self.state.config.lock().0;
         zenoh_config::get_retry_config(guard, Some(endpoint), true)
