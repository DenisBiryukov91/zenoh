//
// Copyright (c) 2017, 2020 ADLINK Technology Inc.
//
// This program and the accompanying materials are made available under the
// terms of the Eclipse Public License 2.0 which is available at
// http://www.eclipse.org/legal/epl-2.0, or the Apache License, Version 2.0
// which is available at https://www.apache.org/licenses/LICENSE-2.0.
//
// SPDX-License-Identifier: EPL-2.0 OR Apache-2.0
//
// Contributors:
//   ADLINK zenoh team, <zenoh@adlink-labs.tech>
//
#[doc(hidden)]
pub mod link;
#[doc(hidden)]
pub mod plugins;
#[doc(hidden)]
pub mod protocol;
#[doc(hidden)]
pub mod routing;
#[doc(hidden)]
<<<<<<< HEAD
pub mod runtime;
=======
pub mod runtime;
#[macro_use]
pub mod transport;

use async_std::net::UdpSocket;
use flume::bounded;
use futures::prelude::*;
use log::{debug, trace};
use protocol::core::WhatAmI;
use runtime::orchestrator::Loop;
use runtime::Runtime;
use zenoh_util::properties::config::*;
// Shared memory and zero-copy
#[cfg(feature = "zero-copy")]
pub use protocol::io::{SharedMemoryBuf, SharedMemoryBufInfo, SharedMemoryManager};

#[macro_use]
mod types;
use git_version::git_version;
pub use types::*;

pub mod info;

#[doc(hidden)]
mod session;
pub use session::*;

pub use protocol::proto::{data_kind, encoding};

pub mod queryable {
    #[doc(inline)]
    pub use super::protocol::core::queryable::*;
}

pub mod config;
pub use zenoh_util::properties::config::ConfigProperties;

pub mod utils {
    pub mod resource_name {
        pub use super::super::protocol::core::rname::include;
        pub use super::super::protocol::core::rname::intersect;
    }
}

const GIT_VERSION: &str = git_version!(prefix = "v", cargo_prefix = "v");

/// Scout for routers and/or peers.
///
/// [scout](scout) spawns a task that periodically sends scout messages and returns
/// a [HelloReceiver](HelloReceiver) : a stream of received [Hello](Hello) messages.
///
/// Drop the returned [HelloReceiver](HelloReceiver) to stop the scouting task.
///
/// # Arguments
///
/// * `what` - The kind of zenoh process to scout for
/// * `config` - The configuration [Properties](super::Properties) to use for scouting
///
/// # Examples
/// ```no_run
/// # async_std::task::block_on(async {
/// use zenoh::net::*;
/// use futures::prelude::*;
///
/// let mut receiver = scout(whatami::PEER | whatami::ROUTER, config::default()).await.unwrap();
/// while let Some(hello) = receiver.next().await {
///     println!("{}", hello);
/// }
/// # })
/// ```
pub fn scout(
    what: WhatAmI,
    config: ConfigProperties,
) -> impl ZFuture<Output = ZResult<HelloReceiver>> {
    trace!("scout({}, {})", what, &config);
    let addr = config
        .get_or(
            &ZN_MULTICAST_IPV4_ADDRESS_KEY,
            ZN_MULTICAST_IPV4_ADDRESS_DEFAULT,
        )
        .parse()
        .unwrap();
    let ifaces = config.get_or(&ZN_MULTICAST_INTERFACE_KEY, ZN_MULTICAST_INTERFACE_DEFAULT);

    let (hello_sender, hello_receiver) = bounded::<Hello>(1);
    let (stop_sender, stop_receiver) = bounded::<()>(1);

    let ifaces = Runtime::get_interfaces(ifaces);
    if !ifaces.is_empty() {
        let sockets: Vec<UdpSocket> = ifaces
            .into_iter()
            .filter_map(|iface| Runtime::bind_ucast_port(iface).ok())
            .collect();
        if !sockets.is_empty() {
            async_std::task::spawn(async move {
                let hello_sender = &hello_sender;
                let mut stop_receiver = stop_receiver.stream();
                let scout = Runtime::scout(&sockets, what, &addr, move |hello| async move {
                    let _ = hello_sender.send_async(hello).await;
                    Loop::Continue
                });
                let stop = async move {
                    stop_receiver.next().await;
                    trace!("stop scout({}, {})", what, &config);
                };
                async_std::prelude::FutureExt::race(scout, stop).await;
            });
        }
    }

    zready(Ok(HelloReceiver::new(stop_sender, hello_receiver)))
}

/// Open a zenoh-net [Session](Session).
///
/// # Arguments
///
/// * `config` - The [ConfigProperties](ConfigProperties) for the zenoh-net session
///
/// # Examples
/// ```
/// # async_std::task::block_on(async {
/// use zenoh::net::*;
///
/// let session = open(config::peer()).await.unwrap();
/// # })
/// ```
///
/// # Configuration Properties
///
/// [ConfigProperties](ConfigProperties) are a set of key/value (`u64`/`String`) pairs.
/// Constants for the accepted keys can be found in the [config](config) module.
/// Multiple values are coma separated.
///
/// # Examples
/// ```
/// # async_std::task::block_on(async {
/// use zenoh::net::*;
///
/// let mut config = config::peer();
/// config.insert(config::ZN_LOCAL_ROUTING_KEY, "false".to_string());
/// config.insert(config::ZN_PEER_KEY, "tcp/10.10.10.10:7447,tcp/11.11.11.11:7447".to_string());
///
/// let session = open(config).await.unwrap();
/// # })
/// ```
///
/// [ConfigProperties](ConfigProperties) can be built set of key/value (`String`/`String`) set
/// of [Properties](super::Properties).
///
/// # Examples
/// ```
/// # async_std::task::block_on(async {
/// use zenoh::Properties;
/// use zenoh::net::*;
///
/// let mut config = Properties::default();
/// config.insert("local_routing".to_string(), "false".to_string());
/// config.insert("peer".to_string(), "tcp/10.10.10.10:7447,tcp/11.11.11.11:7447".to_string());
///
/// let session = open(config.into()).await.unwrap();
/// # })
/// ```
pub fn open(config: ConfigProperties) -> impl ZFuture<Output = ZResult<Session>> {
    debug!("Zenoh Rust API {}", GIT_VERSION);
    debug!("Config: {:?}", &config);
    Session::new(config)
}
>>>>>>> 8ae5936b
<|MERGE_RESOLUTION|>--- conflicted
+++ resolved
@@ -20,175 +20,7 @@
 #[doc(hidden)]
 pub mod routing;
 #[doc(hidden)]
-<<<<<<< HEAD
 pub mod runtime;
-=======
-pub mod runtime;
+#[doc(hidden)]
 #[macro_use]
-pub mod transport;
-
-use async_std::net::UdpSocket;
-use flume::bounded;
-use futures::prelude::*;
-use log::{debug, trace};
-use protocol::core::WhatAmI;
-use runtime::orchestrator::Loop;
-use runtime::Runtime;
-use zenoh_util::properties::config::*;
-// Shared memory and zero-copy
-#[cfg(feature = "zero-copy")]
-pub use protocol::io::{SharedMemoryBuf, SharedMemoryBufInfo, SharedMemoryManager};
-
-#[macro_use]
-mod types;
-use git_version::git_version;
-pub use types::*;
-
-pub mod info;
-
-#[doc(hidden)]
-mod session;
-pub use session::*;
-
-pub use protocol::proto::{data_kind, encoding};
-
-pub mod queryable {
-    #[doc(inline)]
-    pub use super::protocol::core::queryable::*;
-}
-
-pub mod config;
-pub use zenoh_util::properties::config::ConfigProperties;
-
-pub mod utils {
-    pub mod resource_name {
-        pub use super::super::protocol::core::rname::include;
-        pub use super::super::protocol::core::rname::intersect;
-    }
-}
-
-const GIT_VERSION: &str = git_version!(prefix = "v", cargo_prefix = "v");
-
-/// Scout for routers and/or peers.
-///
-/// [scout](scout) spawns a task that periodically sends scout messages and returns
-/// a [HelloReceiver](HelloReceiver) : a stream of received [Hello](Hello) messages.
-///
-/// Drop the returned [HelloReceiver](HelloReceiver) to stop the scouting task.
-///
-/// # Arguments
-///
-/// * `what` - The kind of zenoh process to scout for
-/// * `config` - The configuration [Properties](super::Properties) to use for scouting
-///
-/// # Examples
-/// ```no_run
-/// # async_std::task::block_on(async {
-/// use zenoh::net::*;
-/// use futures::prelude::*;
-///
-/// let mut receiver = scout(whatami::PEER | whatami::ROUTER, config::default()).await.unwrap();
-/// while let Some(hello) = receiver.next().await {
-///     println!("{}", hello);
-/// }
-/// # })
-/// ```
-pub fn scout(
-    what: WhatAmI,
-    config: ConfigProperties,
-) -> impl ZFuture<Output = ZResult<HelloReceiver>> {
-    trace!("scout({}, {})", what, &config);
-    let addr = config
-        .get_or(
-            &ZN_MULTICAST_IPV4_ADDRESS_KEY,
-            ZN_MULTICAST_IPV4_ADDRESS_DEFAULT,
-        )
-        .parse()
-        .unwrap();
-    let ifaces = config.get_or(&ZN_MULTICAST_INTERFACE_KEY, ZN_MULTICAST_INTERFACE_DEFAULT);
-
-    let (hello_sender, hello_receiver) = bounded::<Hello>(1);
-    let (stop_sender, stop_receiver) = bounded::<()>(1);
-
-    let ifaces = Runtime::get_interfaces(ifaces);
-    if !ifaces.is_empty() {
-        let sockets: Vec<UdpSocket> = ifaces
-            .into_iter()
-            .filter_map(|iface| Runtime::bind_ucast_port(iface).ok())
-            .collect();
-        if !sockets.is_empty() {
-            async_std::task::spawn(async move {
-                let hello_sender = &hello_sender;
-                let mut stop_receiver = stop_receiver.stream();
-                let scout = Runtime::scout(&sockets, what, &addr, move |hello| async move {
-                    let _ = hello_sender.send_async(hello).await;
-                    Loop::Continue
-                });
-                let stop = async move {
-                    stop_receiver.next().await;
-                    trace!("stop scout({}, {})", what, &config);
-                };
-                async_std::prelude::FutureExt::race(scout, stop).await;
-            });
-        }
-    }
-
-    zready(Ok(HelloReceiver::new(stop_sender, hello_receiver)))
-}
-
-/// Open a zenoh-net [Session](Session).
-///
-/// # Arguments
-///
-/// * `config` - The [ConfigProperties](ConfigProperties) for the zenoh-net session
-///
-/// # Examples
-/// ```
-/// # async_std::task::block_on(async {
-/// use zenoh::net::*;
-///
-/// let session = open(config::peer()).await.unwrap();
-/// # })
-/// ```
-///
-/// # Configuration Properties
-///
-/// [ConfigProperties](ConfigProperties) are a set of key/value (`u64`/`String`) pairs.
-/// Constants for the accepted keys can be found in the [config](config) module.
-/// Multiple values are coma separated.
-///
-/// # Examples
-/// ```
-/// # async_std::task::block_on(async {
-/// use zenoh::net::*;
-///
-/// let mut config = config::peer();
-/// config.insert(config::ZN_LOCAL_ROUTING_KEY, "false".to_string());
-/// config.insert(config::ZN_PEER_KEY, "tcp/10.10.10.10:7447,tcp/11.11.11.11:7447".to_string());
-///
-/// let session = open(config).await.unwrap();
-/// # })
-/// ```
-///
-/// [ConfigProperties](ConfigProperties) can be built set of key/value (`String`/`String`) set
-/// of [Properties](super::Properties).
-///
-/// # Examples
-/// ```
-/// # async_std::task::block_on(async {
-/// use zenoh::Properties;
-/// use zenoh::net::*;
-///
-/// let mut config = Properties::default();
-/// config.insert("local_routing".to_string(), "false".to_string());
-/// config.insert("peer".to_string(), "tcp/10.10.10.10:7447,tcp/11.11.11.11:7447".to_string());
-///
-/// let session = open(config.into()).await.unwrap();
-/// # })
-/// ```
-pub fn open(config: ConfigProperties) -> impl ZFuture<Output = ZResult<Session>> {
-    debug!("Zenoh Rust API {}", GIT_VERSION);
-    debug!("Config: {:?}", &config);
-    Session::new(config)
-}
->>>>>>> 8ae5936b
+pub mod transport;