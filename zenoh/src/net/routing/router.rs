//
// Copyright (c) 2022 ZettaScale Technology
//
// This program and the accompanying materials are made available under the
// terms of the Eclipse Public License 2.0 which is available at
// http://www.eclipse.org/legal/epl-2.0, or the Apache License, Version 2.0
// which is available at https://www.apache.org/licenses/LICENSE-2.0.
//
// SPDX-License-Identifier: EPL-2.0 OR Apache-2.0
//
// Contributors:
//   ZettaScale Zenoh Team, <zenoh@zettascale.tech>
//
use super::face::{Face, FaceState};
use super::network::{shared_nodes, Network};
pub use super::pubsub::*;
pub use super::queries::*;
pub use super::resource::*;
use super::runtime::Runtime;
use async_std::task::JoinHandle;
use std::any::Any;
use std::collections::{HashMap, HashSet};
use std::sync::{Arc, Weak};
use std::sync::{Mutex, RwLock};
use std::time::Duration;
use uhlc::HLC;
use zenoh_config::whatami::WhatAmIMatcher;
use zenoh_link::Link;
use zenoh_protocol::proto::{ZenohBody, ZenohMessage};
use zenoh_protocol_core::{WhatAmI, ZInt, ZenohId};
use zenoh_transport::{DeMux, Mux, Primitives, TransportPeerEventHandler, TransportUnicast};
// use zenoh_collections::Timer;
use zenoh_core::zconfigurable;
use zenoh_core::Result as ZResult;
use zenoh_sync::get_mut_unchecked;

zconfigurable! {
    static ref TREES_COMPUTATION_DELAY: u64 = 100;
}

pub struct Tables {
    pub(crate) zid: ZenohId,
    pub(crate) whatami: WhatAmI,
    face_counter: usize,
    #[allow(dead_code)]
    pub(crate) hlc: Option<Arc<HLC>>,
    pub(crate) drop_future_timestamp: bool,
    // pub(crate) timer: Timer,
    // pub(crate) queries_default_timeout: Duration,
    pub(crate) root_res: Arc<Resource>,
    pub(crate) faces: HashMap<usize, Arc<FaceState>>,
    pub(crate) pull_caches_lock: Mutex<()>,
    pub(crate) router_subs: HashSet<Arc<Resource>>,
    pub(crate) peer_subs: HashSet<Arc<Resource>>,
    pub(crate) router_qabls: HashSet<Arc<Resource>>,
    pub(crate) peer_qabls: HashSet<Arc<Resource>>,
    pub(crate) routers_net: Option<Network>,
    pub(crate) peers_net: Option<Network>,
    pub(crate) shared_nodes: Vec<ZenohId>,
    pub(crate) routers_trees_task: Option<JoinHandle<()>>,
    pub(crate) peers_trees_task: Option<JoinHandle<()>>,
}

impl Tables {
    pub fn new(
        zid: ZenohId,
        whatami: WhatAmI,
        hlc: Option<Arc<HLC>>,
        drop_future_timestamp: bool,
        _queries_default_timeout: Duration,
    ) -> Self {
        Tables {
            zid,
            whatami,
            face_counter: 0,
            hlc,
            drop_future_timestamp,
            // timer: Timer::new(true),
            // queries_default_timeout,
            root_res: Resource::root(),
            faces: HashMap::new(),
            pull_caches_lock: Mutex::new(()),
            router_subs: HashSet::new(),
            peer_subs: HashSet::new(),
            router_qabls: HashSet::new(),
            peer_qabls: HashSet::new(),
            routers_net: None,
            peers_net: None,
            shared_nodes: vec![],
            routers_trees_task: None,
            peers_trees_task: None,
        }
    }

    #[doc(hidden)]
    pub fn _get_root(&self) -> &Arc<Resource> {
        &self.root_res
    }

    pub fn print(&self) -> String {
        Resource::print_tree(&self.root_res)
    }

    #[inline]
    #[allow(clippy::trivially_copy_pass_by_ref)]
    pub(crate) fn get_mapping<'a>(
        &'a self,
        face: &'a FaceState,
        expr_id: &ZInt,
    ) -> Option<&'a Arc<Resource>> {
        match expr_id {
            0 => Some(&self.root_res),
            expr_id => face.get_mapping(expr_id),
        }
    }

    #[inline]
    pub(crate) fn get_net(&self, net_type: WhatAmI) -> Option<&Network> {
        match net_type {
            WhatAmI::Router => self.routers_net.as_ref(),
            WhatAmI::Peer => self.peers_net.as_ref(),
            _ => None,
        }
    }

    #[inline]
    pub(crate) fn full_net(&self, net_type: WhatAmI) -> bool {
        match net_type {
            WhatAmI::Router => self.routers_net.is_some(),
            WhatAmI::Peer => self.peers_net.is_some(),
            _ => false,
        }
    }

    #[inline]
    pub(crate) fn get_face(&self, zid: &ZenohId) -> Option<&Arc<FaceState>> {
        self.faces.values().find(|face| face.zid == *zid)
    }

    fn open_net_face(
        &mut self,
        zid: ZenohId,
        whatami: WhatAmI,
        primitives: Arc<dyn Primitives + Send + Sync>,
        link_id: usize,
    ) -> Weak<FaceState> {
        let fid = self.face_counter;
        self.face_counter += 1;
        let mut newface = self
            .faces
            .entry(fid)
            .or_insert_with(|| FaceState::new(fid, zid, whatami, primitives.clone(), link_id))
            .clone();
        log::debug!("New {}", newface);

        pubsub_new_face(self, &mut newface);
        queries_new_face(self, &mut newface);

        Arc::downgrade(&newface)
    }

    pub fn open_face(
        &mut self,
        zid: ZenohId,
        whatami: WhatAmI,
        primitives: Arc<dyn Primitives + Send + Sync>,
    ) -> Weak<FaceState> {
        self.open_net_face(zid, whatami, primitives, 0)
    }

    pub fn close_face(&mut self, face: &Weak<FaceState>) {
        match face.upgrade() {
            Some(mut face) => {
                log::debug!("Close {}", face);
                finalize_pending_queries(self, &mut face);

                let mut face_clone = face.clone();
                let face = get_mut_unchecked(&mut face);
                for res in face.remote_mappings.values_mut() {
                    get_mut_unchecked(res).session_ctxs.remove(&face.id);
                    Resource::clean(res);
                }
                face.remote_mappings.clear();
                for res in face.local_mappings.values_mut() {
                    get_mut_unchecked(res).session_ctxs.remove(&face.id);
                    Resource::clean(res);
                }
                face.local_mappings.clear();
                for mut res in face.remote_subs.drain() {
                    get_mut_unchecked(&mut res).session_ctxs.remove(&face.id);
                    undeclare_client_subscription(self, &mut face_clone, &mut res);
                    Resource::clean(&mut res);
                }
                for (mut res, kind) in face.remote_qabls.drain() {
                    get_mut_unchecked(&mut res).session_ctxs.remove(&face.id);
                    undeclare_client_queryable(self, &mut face_clone, &mut res, kind);
                    Resource::clean(&mut res);
                }
                self.faces.remove(&face.id);
            }
            None => log::error!("Face already closed!"),
        }
    }

    fn compute_routes(&mut self, res: &mut Arc<Resource>) {
        compute_data_routes(self, res);
        compute_query_routes(self, res);
    }

    pub(crate) fn compute_matches_routes(&mut self, res: &mut Arc<Resource>) {
        if res.context.is_some() {
            self.compute_routes(res);

            let resclone = res.clone();
            for match_ in &mut get_mut_unchecked(res).context_mut().matches {
                let match_ = &mut match_.upgrade().unwrap();
                if !Arc::ptr_eq(match_, &resclone) && match_.context.is_some() {
                    self.compute_routes(match_);
                }
            }
        }
    }

    pub(crate) fn schedule_compute_trees(
        &mut self,
        tables_ref: Arc<RwLock<Tables>>,
        net_type: WhatAmI,
    ) {
        log::trace!("Schedule computations");
        if (net_type == WhatAmI::Router && self.routers_trees_task.is_none())
            || (net_type == WhatAmI::Peer && self.peers_trees_task.is_none())
        {
            let task = Some(async_std::task::spawn(async move {
                async_std::task::sleep(std::time::Duration::from_millis(*TREES_COMPUTATION_DELAY))
                    .await;
                let mut tables = zwrite!(tables_ref);

                log::trace!("Compute trees");
                let new_childs = match net_type {
                    WhatAmI::Router => tables.routers_net.as_mut().unwrap().compute_trees(),
                    _ => tables.peers_net.as_mut().unwrap().compute_trees(),
                };

                log::trace!("Compute routes");
                pubsub_tree_change(&mut tables, &new_childs, net_type);
                queries_tree_change(&mut tables, &new_childs, net_type);

                log::trace!("Computations completed");
                match net_type {
                    WhatAmI::Router => tables.routers_trees_task = None,
                    _ => tables.peers_trees_task = None,
                };
            }));
            match net_type {
                WhatAmI::Router => self.routers_trees_task = task,
                _ => self.peers_trees_task = task,
            };
        }
    }
}

pub struct Router {
    whatami: WhatAmI,
    pub tables: Arc<RwLock<Tables>>,
}

impl Router {
    pub fn new(
        zid: ZenohId,
        whatami: WhatAmI,
        hlc: Option<Arc<HLC>>,
        drop_future_timestamp: bool,
        queries_default_timeout: Duration,
    ) -> Self {
        Router {
            whatami,
            tables: Arc::new(RwLock::new(Tables::new(
                zid,
                whatami,
                hlc,
                drop_future_timestamp,
                queries_default_timeout,
            ))),
        }
    }

<<<<<<< HEAD
    pub fn init_link_state(
        &mut self,
        runtime: Runtime,
        router: bool,
        peer: bool,
        autoconnect: WhatAmIMatcher,
    ) {
        let mut tables = zwrite!(self.tables);
        if router {
=======
    pub fn init_link_state(&mut self, runtime: Runtime, gossip: bool, autoconnect: WhatAmIMatcher) {
        let mut tables = zwrite!(self.tables);
        tables.peers_net = Some(Network::new(
            "[Peers network]".to_string(),
            tables.zid,
            runtime.clone(),
            gossip,
            autoconnect,
        ));
        if runtime.whatami == WhatAmI::Router {
>>>>>>> c189ba7b
            tables.routers_net = Some(Network::new(
                "[Routers network]".to_string(),
                tables.zid,
                runtime.clone(),
                autoconnect,
            ));
        }
        if peer {
            tables.peers_net = Some(Network::new(
                "[Peers network]".to_string(),
                tables.zid,
                runtime,
                gossip,
                autoconnect,
            ));
        }
        if router && peer {
            tables.shared_nodes = shared_nodes(
                tables.routers_net.as_ref().unwrap(),
                tables.peers_net.as_ref().unwrap(),
            );
        }
    }

    pub fn new_primitives(&self, primitives: Arc<dyn Primitives + Send + Sync>) -> Arc<Face> {
        Arc::new(Face {
            tables: self.tables.clone(),
            state: {
                let mut tables = zwrite!(self.tables);
                let zid = tables.zid;
                tables
                    .open_face(zid, WhatAmI::Client, primitives)
                    .upgrade()
                    .unwrap()
            },
        })
    }

    pub fn new_transport_unicast(
        &self,
        transport: TransportUnicast,
    ) -> ZResult<Arc<LinkStateInterceptor>> {
        let mut tables = zwrite!(self.tables);
        let whatami = transport.get_whatami()?;

        let link_id = match (self.whatami, whatami) {
            (WhatAmI::Router, WhatAmI::Router) => tables
                .routers_net
                .as_mut()
                .unwrap()
                .add_link(transport.clone()),
            (WhatAmI::Router, WhatAmI::Peer)
            | (WhatAmI::Peer, WhatAmI::Router)
            | (WhatAmI::Peer, WhatAmI::Peer) => {
                if let Some(net) = tables.peers_net.as_mut() {
                    net.add_link(transport.clone())
                } else {
                    0
                }
            }
            _ => 0,
        };

        if tables.full_net(WhatAmI::Router) && tables.full_net(WhatAmI::Peer) {
            tables.shared_nodes = shared_nodes(
                tables.routers_net.as_ref().unwrap(),
                tables.peers_net.as_ref().unwrap(),
            );
        }

        let handler = Arc::new(LinkStateInterceptor::new(
            transport.clone(),
            self.tables.clone(),
            Face {
                tables: self.tables.clone(),
                state: tables
                    .open_net_face(
                        transport.get_zid().unwrap(),
                        whatami,
                        Arc::new(Mux::new(transport)),
                        link_id,
                    )
                    .upgrade()
                    .unwrap(),
            },
        ));

        match (self.whatami, whatami) {
            (WhatAmI::Router, WhatAmI::Router) => {
                tables.schedule_compute_trees(self.tables.clone(), WhatAmI::Router);
            }
            (WhatAmI::Router, WhatAmI::Peer)
            | (WhatAmI::Peer, WhatAmI::Router)
            | (WhatAmI::Peer, WhatAmI::Peer) => {
                if tables.full_net(WhatAmI::Peer) {
                    tables.schedule_compute_trees(self.tables.clone(), WhatAmI::Peer);
                }
            }
            _ => (),
        }
        Ok(handler)
    }
}

pub struct LinkStateInterceptor {
    pub(crate) transport: TransportUnicast,
    pub(crate) tables: Arc<RwLock<Tables>>,
    pub(crate) face: Face,
    pub(crate) demux: DeMux<Face>,
}

impl LinkStateInterceptor {
    fn new(transport: TransportUnicast, tables: Arc<RwLock<Tables>>, face: Face) -> Self {
        LinkStateInterceptor {
            transport,
            tables,
            face: face.clone(),
            demux: DeMux::new(face),
        }
    }
}

impl TransportPeerEventHandler for LinkStateInterceptor {
    fn handle_message(&self, msg: ZenohMessage) -> ZResult<()> {
        log::trace!("Recv {:?}", msg);
        match msg.body {
            ZenohBody::LinkStateList(list) => {
                if let Ok(zid) = self.transport.get_zid() {
                    let mut tables = zwrite!(self.tables);
                    let whatami = self.transport.get_whatami()?;
                    match (tables.whatami, whatami) {
                        (WhatAmI::Router, WhatAmI::Router) => {
                            for (_, removed_node) in tables
                                .routers_net
                                .as_mut()
                                .unwrap()
                                .link_states(list.link_states, zid)
                            {
                                pubsub_remove_node(&mut tables, &removed_node.zid, WhatAmI::Router);
                                queries_remove_node(
                                    &mut tables,
                                    &removed_node.zid,
                                    WhatAmI::Router,
                                );
                            }

                            if tables.full_net(WhatAmI::Peer) {
                                tables.shared_nodes = shared_nodes(
                                    tables.routers_net.as_ref().unwrap(),
                                    tables.peers_net.as_ref().unwrap(),
                                );
                            }

                            tables.schedule_compute_trees(self.tables.clone(), WhatAmI::Router);
                        }
                        (WhatAmI::Router, WhatAmI::Peer)
                        | (WhatAmI::Peer, WhatAmI::Router)
                        | (WhatAmI::Peer, WhatAmI::Peer) => {
                            if tables.full_net(WhatAmI::Peer) {
                                for (_, removed_node) in tables
                                    .peers_net
                                    .as_mut()
                                    .unwrap()
                                    .link_states(list.link_states, zid)
                                {
                                    pubsub_remove_node(
                                        &mut tables,
                                        &removed_node.zid,
                                        WhatAmI::Peer,
                                    );
                                    queries_remove_node(
                                        &mut tables,
                                        &removed_node.zid,
                                        WhatAmI::Peer,
                                    );
                                }

                                if tables.whatami == WhatAmI::Router {
                                    tables.shared_nodes = shared_nodes(
                                        tables.routers_net.as_ref().unwrap(),
                                        tables.peers_net.as_ref().unwrap(),
                                    );
                                }

                                tables.schedule_compute_trees(self.tables.clone(), WhatAmI::Peer);
                            }
                        }
                        _ => (),
                    };
                }

                Ok(())
            }
            _ => self.demux.handle_message(msg),
        }
    }

    fn new_link(&self, _link: Link) {}

    fn del_link(&self, _link: Link) {}

    fn closing(&self) {
        self.demux.closing();
        let tables_ref = self.tables.clone();
        match (self.transport.get_zid(), self.transport.get_whatami()) {
            (Ok(zid), Ok(whatami)) => {
                let mut tables = zwrite!(tables_ref);
                match (tables.whatami, whatami) {
                    (WhatAmI::Router, WhatAmI::Router) => {
                        for (_, removed_node) in
                            tables.routers_net.as_mut().unwrap().remove_link(&zid)
                        {
                            pubsub_remove_node(&mut tables, &removed_node.zid, WhatAmI::Router);
                            queries_remove_node(&mut tables, &removed_node.zid, WhatAmI::Router);
                        }

                        if tables.full_net(WhatAmI::Peer) {
                            tables.shared_nodes = shared_nodes(
                                tables.routers_net.as_ref().unwrap(),
                                tables.peers_net.as_ref().unwrap(),
                            );
                        }

                        tables.schedule_compute_trees(tables_ref.clone(), WhatAmI::Router);
                    }
                    (WhatAmI::Router, WhatAmI::Peer)
                    | (WhatAmI::Peer, WhatAmI::Router)
                    | (WhatAmI::Peer, WhatAmI::Peer) => {
                        if tables.full_net(WhatAmI::Peer) {
                            for (_, removed_node) in
                                tables.peers_net.as_mut().unwrap().remove_link(&zid)
                            {
                                pubsub_remove_node(&mut tables, &removed_node.zid, WhatAmI::Peer);
                                queries_remove_node(&mut tables, &removed_node.zid, WhatAmI::Peer);
                            }

                            if tables.whatami == WhatAmI::Router {
                                tables.shared_nodes = shared_nodes(
                                    tables.routers_net.as_ref().unwrap(),
                                    tables.peers_net.as_ref().unwrap(),
                                );
                            }

                            tables.schedule_compute_trees(tables_ref.clone(), WhatAmI::Peer);
                        }
                    }
                    _ => (),
                };
            }
            (_, _) => log::error!("Closed transport in session closing!"),
        }
    }

    fn closed(&self) {}

    fn as_any(&self) -> &dyn Any {
        self
    }
}<|MERGE_RESOLUTION|>--- conflicted
+++ resolved
@@ -284,32 +284,21 @@
         }
     }
 
-<<<<<<< HEAD
     pub fn init_link_state(
         &mut self,
         runtime: Runtime,
         router: bool,
         peer: bool,
+        gossip: bool,
         autoconnect: WhatAmIMatcher,
     ) {
         let mut tables = zwrite!(self.tables);
         if router {
-=======
-    pub fn init_link_state(&mut self, runtime: Runtime, gossip: bool, autoconnect: WhatAmIMatcher) {
-        let mut tables = zwrite!(self.tables);
-        tables.peers_net = Some(Network::new(
-            "[Peers network]".to_string(),
-            tables.zid,
-            runtime.clone(),
-            gossip,
-            autoconnect,
-        ));
-        if runtime.whatami == WhatAmI::Router {
->>>>>>> c189ba7b
             tables.routers_net = Some(Network::new(
                 "[Routers network]".to_string(),
                 tables.zid,
                 runtime.clone(),
+                gossip,
                 autoconnect,
             ));
         }
