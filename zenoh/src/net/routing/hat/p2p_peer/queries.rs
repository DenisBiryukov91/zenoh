--- conflicted
+++ resolved
@@ -49,17 +49,7 @@
     },
 };
 
-<<<<<<< HEAD
-=======
 #[inline]
-fn merge_qabl_infos(mut this: QueryableInfoType, info: &QueryableInfoType) -> QueryableInfoType {
-    this.complete = this.complete || info.complete;
-    this.distance = std::cmp::min(this.distance, info.distance);
-    this
-}
-
-#[inline]
->>>>>>> 66327c76
 fn local_qabl_info(
     _tables: &Tables,
     res: &Arc<Resource>,
