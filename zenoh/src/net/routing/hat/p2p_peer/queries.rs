--- conflicted
+++ resolved
@@ -125,40 +125,7 @@
         .cloned()
         .collect::<Vec<Arc<FaceState>>>();
     for mut dst_face in faces {
-<<<<<<< HEAD
         propagate_simple_queryable_to(tables, &mut dst_face, res, &src_face);
-=======
-        let info = local_qabl_info(tables, res, &dst_face);
-        let current = face_hat!(dst_face).local_qabls.get(res);
-        if (src_face.is_none() || src_face.as_ref().unwrap().id != dst_face.id)
-            && (current.is_none() || current.unwrap().1 != info)
-            && (src_face.is_none()
-                || src_face.as_ref().unwrap().whatami == WhatAmI::Client
-                || dst_face.whatami == WhatAmI::Client)
-        {
-            let id = current
-                .map(|c| c.0)
-                .unwrap_or(face_hat!(dst_face).next_id.fetch_add(1, Ordering::SeqCst));
-            face_hat_mut!(&mut dst_face)
-                .local_qabls
-                .insert(res.clone(), (id, info));
-            let key_expr = Resource::decl_key(res, &mut dst_face);
-            dst_face.primitives.send_declare(RoutingContext::with_expr(
-                Declare {
-                    interest_id: None,
-                    ext_qos: ext::QoSType::DECLARE,
-                    ext_tstamp: None,
-                    ext_nodeid: ext::NodeIdType::DEFAULT,
-                    body: DeclareBody::DeclareQueryable(DeclareQueryable {
-                        id,
-                        wire_expr: key_expr,
-                        ext_info: info,
-                    }),
-                },
-                res.expr(),
-            ));
-        }
->>>>>>> a12d2c80
     }
 }
 
