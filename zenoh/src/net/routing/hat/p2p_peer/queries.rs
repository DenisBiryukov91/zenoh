//
// Copyright (c) 2023 ZettaScale Technology
//
// This program and the accompanying materials are made available under the
// terms of the Eclipse Public License 2.0 which is available at
// http://www.eclipse.org/legal/epl-2.0, or the Apache License, Version 2.0
// which is available at https://www.apache.org/licenses/LICENSE-2.0.
//
// SPDX-License-Identifier: EPL-2.0 OR Apache-2.0
//
// Contributors:
//   ZettaScale Zenoh Team, <zenoh@zettascale.tech>
//
use std::{
    borrow::Cow,
    collections::HashMap,
    sync::{atomic::Ordering, Arc},
};

use zenoh_protocol::{
    core::{
        key_expr::include::{Includer, DEFAULT_INCLUDER},
        WhatAmI,
    },
    network::{
        declare::{
            common::ext::WireExprType, ext, queryable::ext::QueryableInfoType, Declare,
            DeclareBody, DeclareQueryable, QueryableId, UndeclareQueryable,
        },
        interest::{InterestId, InterestMode},
    },
};
use zenoh_sync::get_mut_unchecked;

use super::{face_hat, face_hat_mut, HatCode, HatFace};
use crate::{
    key_expr::KeyExpr,
    net::routing::{
        dispatcher::{
            face::FaceState,
            resource::{NodeId, Resource, SessionContext},
            tables::{QueryTargetQabl, QueryTargetQablSet, RoutingExpr, Tables},
        },
        hat::{
            p2p_peer::initial_interest, CurrentFutureTrait, HatQueriesTrait, SendDeclare, Sources,
        },
        router::get_remote_queryables_count,
        RoutingContext,
    },
};

#[inline]
fn merge_qabl_infos(mut this: QueryableInfoType, info: &QueryableInfoType) -> QueryableInfoType {
    this.complete = this.complete || info.complete;
    this.distance = std::cmp::min(this.distance, info.distance);
    this
}

fn local_qabl_info(
    _tables: &Tables,
    res: &Arc<Resource>,
    face: &Arc<FaceState>,
) -> QueryableInfoType {
    res.session_ctxs
        .values()
        .fold(None, |accu, ctx| {
            if ctx.face.id != face.id {
                if let Some(info) = ctx.qabl.as_ref() {
                    Some(match accu {
                        Some(accu) => merge_qabl_infos(accu, info),
                        None => *info,
                    })
                } else {
                    accu
                }
            } else {
                accu
            }
        })
        .unwrap_or(QueryableInfoType::DEFAULT)
}

#[inline]
fn propagate_simple_queryable_to(
    tables: &mut Tables,
    dst_face: &mut Arc<FaceState>,
    res: &Arc<Resource>,
    src_face: &Option<&mut Arc<FaceState>>,
    send_declare: &mut SendDeclare,
) {
    let info = local_qabl_info(tables, res, dst_face);
    let current = face_hat!(dst_face).local_qabls.get(res);
    if src_face
        .as_ref()
        .map(|src_face| dst_face.id != src_face.id)
        .unwrap_or(true)
        && (current.is_none() || current.unwrap().1 != info)
        && (dst_face.whatami != WhatAmI::Client
            || face_hat!(dst_face)
                .remote_interests
                .values()
                .any(|i| i.options.queryables() && i.matches(res)))
        && src_face
            .as_ref()
            .map(|src_face| {
                src_face.whatami == WhatAmI::Client || dst_face.whatami == WhatAmI::Client
            })
            .unwrap_or(true)
    {
        let id = current
            .map(|c| c.0)
            .unwrap_or(face_hat!(dst_face).next_id.fetch_add(1, Ordering::SeqCst));
        face_hat_mut!(dst_face)
            .local_qabls
            .insert(res.clone(), (id, info));
        let key_expr = Resource::decl_key(res, dst_face, super::push_declaration_profile(dst_face));
        send_declare(
            &dst_face.primitives,
            RoutingContext::with_expr(
                Declare {
                    interest_id: None,
                    ext_qos: ext::QoSType::DECLARE,
                    ext_tstamp: None,
                    ext_nodeid: ext::NodeIdType::DEFAULT,
                    body: DeclareBody::DeclareQueryable(DeclareQueryable {
                        id,
                        wire_expr: key_expr,
                        ext_info: info,
                    }),
                },
                res.expr().to_string(),
            ),
        );
    }
}

fn propagate_simple_queryable(
    tables: &mut Tables,
    res: &Arc<Resource>,
    src_face: Option<&mut Arc<FaceState>>,
    send_declare: &mut SendDeclare,
) {
    let faces = tables
        .faces
        .values()
        .cloned()
        .collect::<Vec<Arc<FaceState>>>();
    for mut dst_face in faces {
        propagate_simple_queryable_to(tables, &mut dst_face, res, &src_face, send_declare);
    }
}

fn register_simple_queryable(
    _tables: &mut Tables,
    face: &mut Arc<FaceState>,
    id: QueryableId,
    res: &mut Arc<Resource>,
    qabl_info: &QueryableInfoType,
) {
    // Register queryable
    {
        let res = get_mut_unchecked(res);
        get_mut_unchecked(
            res.session_ctxs
                .entry(face.id)
                .or_insert_with(|| Arc::new(SessionContext::new(face.clone()))),
        )
        .add_queryable(qabl_info);
    }
    face_hat_mut!(face)
        .remote_qabls
        .insert(id, (res.clone(), qabl_info.complete));
}

fn declare_simple_queryable(
    tables: &mut Tables,
    face: &mut Arc<FaceState>,
    id: QueryableId,
    res: &mut Arc<Resource>,
    qabl_info: &QueryableInfoType,
    send_declare: &mut SendDeclare,
) {
    register_simple_queryable(tables, face, id, res, qabl_info);
    propagate_simple_queryable(tables, res, Some(face), send_declare);
}

#[inline]
fn simple_qabls(res: &Arc<Resource>) -> Vec<Arc<FaceState>> {
    res.session_ctxs
        .values()
        .filter_map(|ctx| {
            if ctx.qabl.is_some() {
                Some(ctx.face.clone())
            } else {
                None
            }
        })
        .collect()
}

#[inline]
fn remote_simple_qabls(res: &Arc<Resource>, face: &Arc<FaceState>) -> bool {
    res.session_ctxs
        .values()
        .any(|ctx| ctx.face.id != face.id && ctx.qabl.is_some())
}

fn propagate_forget_simple_queryable(
    tables: &mut Tables,
    res: &mut Arc<Resource>,
    send_declare: &mut SendDeclare,
) {
    for face in tables.faces.values_mut() {
        if let Some((id, _)) = face_hat_mut!(face).local_qabls.remove(res) {
            send_declare(
                &face.primitives,
                RoutingContext::with_expr(
                    Declare {
                        interest_id: None,
                        ext_qos: ext::QoSType::DECLARE,
                        ext_tstamp: None,
                        ext_nodeid: ext::NodeIdType::DEFAULT,
                        body: DeclareBody::UndeclareQueryable(UndeclareQueryable {
                            id,
                            ext_wire_expr: WireExprType::null(),
                        }),
                    },
                    res.expr().to_string(),
                ),
            );
        }
        for res in face_hat!(face)
            .local_qabls
            .keys()
            .cloned()
            .collect::<Vec<Arc<Resource>>>()
        {
            if !res.context().matches.iter().any(|m| {
                m.upgrade()
                    .is_some_and(|m| m.context.is_some() && remote_simple_qabls(&m, face))
            }) {
                if let Some((id, _)) = face_hat_mut!(face).local_qabls.remove(&res) {
                    send_declare(
                        &face.primitives,
                        RoutingContext::with_expr(
                            Declare {
                                interest_id: None,
                                ext_qos: ext::QoSType::DECLARE,
                                ext_tstamp: None,
                                ext_nodeid: ext::NodeIdType::DEFAULT,
                                body: DeclareBody::UndeclareQueryable(UndeclareQueryable {
                                    id,
                                    ext_wire_expr: WireExprType::null(),
                                }),
                            },
                            res.expr().to_string(),
                        ),
                    );
                }
            }
        }
    }
}

pub(super) fn undeclare_simple_queryable(
    tables: &mut Tables,
    face: &mut Arc<FaceState>,
    res: &mut Arc<Resource>,
    complete: bool,
    send_declare: &mut SendDeclare,
) {
    let (count, complete_count) =
        get_remote_queryables_count(&face_hat_mut!(face).remote_qabls, res, complete);

    if count == 0 || (complete && complete_count == 0) {
        if let Some(ctx) = get_mut_unchecked(res).session_ctxs.get_mut(&face.id) {
            get_mut_unchecked(ctx).remove_queryable(complete && count > 0);
        }

        let mut simple_qabls = simple_qabls(res);
        if simple_qabls.is_empty() {
            propagate_forget_simple_queryable(tables, res, send_declare);
        } else {
            if count > 0 {
                propagate_forget_simple_queryable(tables, res, send_declare);
            }
            propagate_simple_queryable(tables, res, None, send_declare);
        }
        if simple_qabls.len() == 1 {
            let mut face = &mut simple_qabls[0];
            if let Some((id, _)) = face_hat_mut!(face).local_qabls.remove(res) {
                send_declare(
                    &face.primitives,
                    RoutingContext::with_expr(
                        Declare {
                            interest_id: None,
                            ext_qos: ext::QoSType::DECLARE,
                            ext_tstamp: None,
                            ext_nodeid: ext::NodeIdType::DEFAULT,
                            body: DeclareBody::UndeclareQueryable(UndeclareQueryable {
                                id,
                                ext_wire_expr: WireExprType::null(),
                            }),
                        },
                        res.expr().to_string(),
                    ),
                );
            }
            for res in face_hat!(face)
                .local_qabls
                .keys()
                .cloned()
                .collect::<Vec<Arc<Resource>>>()
            {
                if !res.context().matches.iter().any(|m| {
                    m.upgrade()
                        .is_some_and(|m| m.context.is_some() && (remote_simple_qabls(&m, face)))
                }) {
                    if let Some((id, _)) = face_hat_mut!(&mut face).local_qabls.remove(&res) {
                        send_declare(
                            &face.primitives,
                            RoutingContext::with_expr(
                                Declare {
                                    interest_id: None,
                                    ext_qos: ext::QoSType::DECLARE,
                                    ext_tstamp: None,
                                    ext_nodeid: ext::NodeIdType::DEFAULT,
                                    body: DeclareBody::UndeclareQueryable(UndeclareQueryable {
                                        id,
                                        ext_wire_expr: WireExprType::null(),
                                    }),
                                },
                                res.expr().to_string(),
                            ),
                        );
                    }
                }
            }
        }
    }
}

fn forget_simple_queryable(
    tables: &mut Tables,
    face: &mut Arc<FaceState>,
    id: QueryableId,
    send_declare: &mut SendDeclare,
) -> Option<Arc<Resource>> {
    if let Some((mut res, complete)) = face_hat_mut!(face).remote_qabls.remove(&id) {
        undeclare_simple_queryable(tables, face, &mut res, complete, send_declare);
        Some(res)
    } else {
        None
    }
}

pub(super) fn queries_new_face(
    tables: &mut Tables,
    face: &mut Arc<FaceState>,
    send_declare: &mut SendDeclare,
) {
    if face.whatami != WhatAmI::Client {
        for src_face in tables
            .faces
            .values()
            .cloned()
            .collect::<Vec<Arc<FaceState>>>()
        {
            for (ref qabl, _) in face_hat!(src_face).remote_qabls.values() {
                propagate_simple_queryable_to(
                    tables,
                    face,
                    qabl,
                    &Some(&mut src_face.clone()),
                    send_declare,
                );
            }
        }
    }
}

lazy_static::lazy_static! {
    static ref EMPTY_ROUTE: Arc<QueryTargetQablSet> = Arc::new(Vec::new());
}

#[inline]
fn make_qabl_id(
    res: &Arc<Resource>,
    face: &mut Arc<FaceState>,
    mode: InterestMode,
    info: QueryableInfoType,
) -> u32 {
    if mode.future() {
        if let Some((id, _)) = face_hat!(face).local_qabls.get(res) {
            *id
        } else {
            let id = face_hat!(face).next_id.fetch_add(1, Ordering::SeqCst);
            face_hat_mut!(face)
                .local_qabls
                .insert(res.clone(), (id, info));
            id
        }
    } else {
        0
    }
}

pub(super) fn declare_qabl_interest(
    tables: &mut Tables,
    face: &mut Arc<FaceState>,
    id: InterestId,
    res: Option<&mut Arc<Resource>>,
    mode: InterestMode,
    aggregate: bool,
    send_declare: &mut SendDeclare,
) {
    if mode.current() && face.whatami == WhatAmI::Client {
        let interest_id = Some(id);
        if let Some(res) = res.as_ref() {
            if aggregate {
                if tables.faces.values().any(|src_face| {
                    src_face.id != face.id
                        && face_hat!(src_face)
                            .remote_qabls
                            .values()
                            .any(|(ref qabl, _)| qabl.context.is_some() && qabl.matches(res))
                }) {
                    let info = local_qabl_info(tables, res, face);
                    let id = make_qabl_id(res, face, mode, info);
                    let wire_expr =
                        Resource::decl_key(res, face, super::push_declaration_profile(face));
                    send_declare(
                        &face.primitives,
                        RoutingContext::with_expr(
                            Declare {
                                interest_id,
                                ext_qos: ext::QoSType::DECLARE,
                                ext_tstamp: None,
                                ext_nodeid: ext::NodeIdType::DEFAULT,
                                body: DeclareBody::DeclareQueryable(DeclareQueryable {
                                    id,
                                    wire_expr,
                                    ext_info: info,
                                }),
                            },
                            res.expr().to_string(),
                        ),
                    );
                }
            } else {
                for src_face in tables
                    .faces
                    .values()
                    .cloned()
                    .collect::<Vec<Arc<FaceState>>>()
                {
                    if src_face.id != face.id {
                        for (ref qabl, _) in face_hat!(src_face).remote_qabls.values() {
                            if qabl.context.is_some() && qabl.matches(res) {
                                let info = local_qabl_info(tables, qabl, face);
                                let id = make_qabl_id(qabl, face, mode, info);
                                let key_expr = Resource::decl_key(
                                    qabl,
                                    face,
                                    super::push_declaration_profile(face),
                                );
                                send_declare(
                                    &face.primitives,
                                    RoutingContext::with_expr(
                                        Declare {
                                            interest_id,
                                            ext_qos: ext::QoSType::DECLARE,
                                            ext_tstamp: None,
                                            ext_nodeid: ext::NodeIdType::DEFAULT,
                                            body: DeclareBody::DeclareQueryable(DeclareQueryable {
                                                id,
                                                wire_expr: key_expr,
                                                ext_info: info,
                                            }),
                                        },
                                        qabl.expr().to_string(),
                                    ),
                                );
                            }
                        }
                    }
                }
            }
        } else {
            for src_face in tables
                .faces
                .values()
                .filter(|f| f.id != face.id)
                .cloned()
                .collect::<Vec<Arc<FaceState>>>()
            {
<<<<<<< HEAD
                if src_face.id != face.id {
                    for (ref qabl, _) in face_hat!(src_face).remote_qabls.values() {
                        if qabl.context.is_some() {
                            let info = local_qabl_info(tables, qabl, face);
                            let id = make_qabl_id(qabl, face, mode, info);
                            let key_expr = Resource::decl_key(
                                qabl,
                                face,
                                super::push_declaration_profile(face),
                            );
                            send_declare(
                                &face.primitives,
                                RoutingContext::with_expr(
                                    Declare {
                                        interest_id,
                                        ext_qos: ext::QoSType::DECLARE,
                                        ext_tstamp: None,
                                        ext_nodeid: ext::NodeIdType::DEFAULT,
                                        body: DeclareBody::DeclareQueryable(DeclareQueryable {
                                            id,
                                            wire_expr: key_expr,
                                            ext_info: info,
                                        }),
                                    },
                                    qabl.expr().to_string(),
                                ),
                            );
                        }
=======
                for qabl in face_hat!(src_face).remote_qabls.values() {
                    if qabl.context.is_some() {
                        let info = local_qabl_info(tables, qabl, face);
                        let id = make_qabl_id(qabl, face, mode, info);
                        let key_expr =
                            Resource::decl_key(qabl, face, super::push_declaration_profile(face));
                        send_declare(
                            &face.primitives,
                            RoutingContext::with_expr(
                                Declare {
                                    interest_id,
                                    ext_qos: ext::QoSType::DECLARE,
                                    ext_tstamp: None,
                                    ext_nodeid: ext::NodeIdType::DEFAULT,
                                    body: DeclareBody::DeclareQueryable(DeclareQueryable {
                                        id,
                                        wire_expr: key_expr,
                                        ext_info: info,
                                    }),
                                },
                                qabl.expr().to_string(),
                            ),
                        );
>>>>>>> e36d6d3d
                    }
                }
            }
        }
    }
}

impl HatQueriesTrait for HatCode {
    fn declare_queryable(
        &self,
        tables: &mut Tables,
        face: &mut Arc<FaceState>,
        id: QueryableId,
        res: &mut Arc<Resource>,
        qabl_info: &QueryableInfoType,
        _node_id: NodeId,
        send_declare: &mut SendDeclare,
    ) {
        declare_simple_queryable(tables, face, id, res, qabl_info, send_declare);
    }

    fn undeclare_queryable(
        &self,
        tables: &mut Tables,
        face: &mut Arc<FaceState>,
        id: QueryableId,
        _res: Option<Arc<Resource>>,
        _node_id: NodeId,
        send_declare: &mut SendDeclare,
    ) -> Option<Arc<Resource>> {
        forget_simple_queryable(tables, face, id, send_declare)
    }

    fn get_queryables(&self, tables: &Tables) -> Vec<(Arc<Resource>, Sources)> {
        // Compute the list of known queryables (keys)
        let mut qabls = HashMap::new();
        for face in tables.faces.values() {
            for (ref qabl, _) in face_hat!(face).remote_qabls.values() {
                // Insert the key in the list of known queryables
                let srcs = qabls.entry(qabl.clone()).or_insert_with(Sources::empty);
                // Append src_face as a queryable source in the proper list
                let whatami = if face.is_local {
                    tables.whatami
                } else {
                    face.whatami
                };
                match whatami {
                    WhatAmI::Router => srcs.routers.push(face.zid),
                    WhatAmI::Peer => srcs.peers.push(face.zid),
                    WhatAmI::Client => srcs.clients.push(face.zid),
                }
            }
        }
        Vec::from_iter(qabls)
    }

    fn get_queriers(&self, tables: &Tables) -> Vec<(Arc<Resource>, Sources)> {
        let mut result = HashMap::new();
        for face in tables.faces.values() {
            for interest in face_hat!(face).remote_interests.values() {
                if interest.options.queryables() {
                    if let Some(res) = interest.res.as_ref() {
                        let sources = result.entry(res.clone()).or_insert_with(Sources::default);
                        let whatami = if face.is_local {
                            tables.whatami
                        } else {
                            face.whatami
                        };
                        match whatami {
                            WhatAmI::Router => sources.routers.push(face.zid),
                            WhatAmI::Peer => sources.peers.push(face.zid),
                            WhatAmI::Client => sources.clients.push(face.zid),
                        }
                    }
                }
            }
        }
        result.into_iter().collect()
    }

    fn compute_query_route(
        &self,
        tables: &Tables,
        expr: &RoutingExpr,
        source: NodeId,
        source_type: WhatAmI,
    ) -> Arc<QueryTargetQablSet> {
        let mut route = QueryTargetQablSet::new();
        let Some(key_expr) = expr.key_expr() else {
            return EMPTY_ROUTE.clone();
        };
        tracing::trace!(
            "compute_query_route({}, {:?}, {:?})",
            key_expr,
            source,
            source_type
        );

        let matches = expr
            .resource()
            .as_ref()
            .and_then(|res| res.context.as_ref())
            .map(|ctx| Cow::from(&ctx.matches))
            .unwrap_or_else(|| Cow::from(Resource::get_matches(tables, key_expr)));

        for mres in matches.iter() {
            let mres = mres.upgrade().unwrap();
            let complete = DEFAULT_INCLUDER.includes(mres.expr().as_bytes(), key_expr.as_bytes());
            for face_ctx @ (_, ctx) in &mres.session_ctxs {
                if source_type == WhatAmI::Client || ctx.face.whatami == WhatAmI::Client {
                    if let Some(qabl) = QueryTargetQabl::new(face_ctx, expr, complete) {
                        route.push(qabl);
                    }
                }
            }
        }

        if source_type == WhatAmI::Client {
            // TODO: BestMatching: What if there is a local compete ?
            for face in tables.faces.values() {
                if face.whatami == WhatAmI::Router {
                    let has_interest_finalized = expr
                        .resource()
                        .and_then(|res| res.session_ctxs.get(&face.id))
                        .is_some_and(|ctx| ctx.subscriber_interest_finalized);
                    if !has_interest_finalized {
                        let wire_expr = expr.get_best_key(face.id);
                        route.push(QueryTargetQabl {
                            direction: (face.clone(), wire_expr.to_owned(), NodeId::default()),
                            info: None,
                        });
                    }
                } else if face.whatami == WhatAmI::Peer
                    && initial_interest(face).is_some_and(|i| !i.finalized)
                {
                    let wire_expr = expr.get_best_key(face.id);
                    route.push(QueryTargetQabl {
                        direction: (face.clone(), wire_expr.to_owned(), NodeId::default()),
                        info: None,
                    });
                }
            }
        }

        route.sort_by_key(|qabl| qabl.info.map_or(u16::MAX, |i| i.distance));
        Arc::new(route)
    }

    fn get_matching_queryables(
        &self,
        tables: &Tables,
        key_expr: &KeyExpr<'_>,
        complete: bool,
    ) -> HashMap<usize, Arc<FaceState>> {
        let mut matching_queryables = HashMap::new();
        if key_expr.ends_with('/') {
            return matching_queryables;
        }
        tracing::trace!(
            "get_matching_queryables({}; complete: {})",
            key_expr,
            complete
        );
        let res = Resource::get_resource(&tables.root_res, key_expr);
        let matches = res
            .as_ref()
            .and_then(|res| res.context.as_ref())
            .map(|ctx| Cow::from(&ctx.matches))
            .unwrap_or_else(|| Cow::from(Resource::get_matches(tables, key_expr)));

        for mres in matches.iter() {
            let mres = mres.upgrade().unwrap();
            if complete && !KeyExpr::keyexpr_include(mres.expr(), key_expr) {
                continue;
            }
            for (sid, context) in &mres.session_ctxs {
                if match complete {
                    true => context.qabl.is_some_and(|q| q.complete),
                    false => context.qabl.is_some(),
                } {
                    matching_queryables
                        .entry(*sid)
                        .or_insert_with(|| context.face.clone());
                }
            }
        }
        matching_queryables
    }
}<|MERGE_RESOLUTION|>--- conflicted
+++ resolved
@@ -494,37 +494,7 @@
                 .cloned()
                 .collect::<Vec<Arc<FaceState>>>()
             {
-<<<<<<< HEAD
-                if src_face.id != face.id {
-                    for (ref qabl, _) in face_hat!(src_face).remote_qabls.values() {
-                        if qabl.context.is_some() {
-                            let info = local_qabl_info(tables, qabl, face);
-                            let id = make_qabl_id(qabl, face, mode, info);
-                            let key_expr = Resource::decl_key(
-                                qabl,
-                                face,
-                                super::push_declaration_profile(face),
-                            );
-                            send_declare(
-                                &face.primitives,
-                                RoutingContext::with_expr(
-                                    Declare {
-                                        interest_id,
-                                        ext_qos: ext::QoSType::DECLARE,
-                                        ext_tstamp: None,
-                                        ext_nodeid: ext::NodeIdType::DEFAULT,
-                                        body: DeclareBody::DeclareQueryable(DeclareQueryable {
-                                            id,
-                                            wire_expr: key_expr,
-                                            ext_info: info,
-                                        }),
-                                    },
-                                    qabl.expr().to_string(),
-                                ),
-                            );
-                        }
-=======
-                for qabl in face_hat!(src_face).remote_qabls.values() {
+                for (ref qabl, _) in face_hat!(src_face).remote_qabls.values() {
                     if qabl.context.is_some() {
                         let info = local_qabl_info(tables, qabl, face);
                         let id = make_qabl_id(qabl, face, mode, info);
@@ -547,7 +517,6 @@
                                 qabl.expr().to_string(),
                             ),
                         );
->>>>>>> e36d6d3d
                     }
                 }
             }
