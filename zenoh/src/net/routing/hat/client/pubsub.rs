//
// Copyright (c) 2023 ZettaScale Technology
//
// This program and the accompanying materials are made available under the
// terms of the Eclipse Public License 2.0 which is available at
// http://www.eclipse.org/legal/epl-2.0, or the Apache License, Version 2.0
// which is available at https://www.apache.org/licenses/LICENSE-2.0.
//
// SPDX-License-Identifier: EPL-2.0 OR Apache-2.0
//
// Contributors:
//   ZettaScale Zenoh Team, <zenoh@zettascale.tech>
//
use super::{face_hat, face_hat_mut, get_routes_entries};
use super::{HatCode, HatFace};
use crate::net::routing::dispatcher::face::FaceState;
use crate::net::routing::dispatcher::resource::{NodeId, Resource, SessionContext};
use crate::net::routing::dispatcher::tables::Tables;
use crate::net::routing::dispatcher::tables::{Route, RoutingExpr};
use crate::net::routing::hat::{HatPubSubTrait, Sources};
use crate::net::routing::router::RoutesIndexes;
use crate::net::routing::{RoutingContext, PREFIX_LIVELINESS};
use std::borrow::Cow;
<<<<<<< HEAD
use std::collections::{HashMap, HashSet};
use std::sync::atomic::Ordering;
=======
use std::collections::HashMap;
>>>>>>> 7c64d99e
use std::sync::Arc;
use zenoh_protocol::core::key_expr::OwnedKeyExpr;
use zenoh_protocol::network::declare::SubscriberId;
use zenoh_protocol::{
    core::{Reliability, WhatAmI},
    network::declare::{
        common::ext::WireExprType, ext, subscriber::ext::SubscriberInfo, Declare, DeclareBody,
        DeclareSubscriber, UndeclareSubscriber,
    },
};
use zenoh_sync::get_mut_unchecked;

#[inline]
fn propagate_simple_subscription_to(
    _tables: &mut Tables,
    dst_face: &mut Arc<FaceState>,
    res: &Arc<Resource>,
    sub_info: &SubscriberInfo,
    src_face: &mut Arc<FaceState>,
) {
    if (src_face.id != dst_face.id
        || (dst_face.whatami == WhatAmI::Client && res.expr().starts_with(PREFIX_LIVELINESS)))
        && !face_hat!(dst_face).local_subs.contains_key(res)
        && (src_face.whatami == WhatAmI::Client || dst_face.whatami == WhatAmI::Client)
    {
        let id = face_hat!(dst_face).next_id.fetch_add(1, Ordering::SeqCst);
        face_hat_mut!(dst_face).local_subs.insert(res.clone(), id);
        let key_expr = Resource::decl_key(res, dst_face);
        dst_face.primitives.send_declare(RoutingContext::with_expr(
            Declare {
                interest_id: None,
                ext_qos: ext::QoSType::DECLARE,
                ext_tstamp: None,
                ext_nodeid: ext::NodeIdType::DEFAULT,
                body: DeclareBody::DeclareSubscriber(DeclareSubscriber {
                    id,
                    wire_expr: key_expr,
                    ext_info: *sub_info,
                }),
            },
            res.expr(),
        ));
    }
}

fn propagate_simple_subscription(
    tables: &mut Tables,
    res: &Arc<Resource>,
    sub_info: &SubscriberInfo,
    src_face: &mut Arc<FaceState>,
) {
    for mut dst_face in tables
        .faces
        .values()
        .cloned()
        .collect::<Vec<Arc<FaceState>>>()
    {
        propagate_simple_subscription_to(tables, &mut dst_face, res, sub_info, src_face);
    }
}

fn register_client_subscription(
    _tables: &mut Tables,
    face: &mut Arc<FaceState>,
    id: SubscriberId,
    res: &mut Arc<Resource>,
    sub_info: &SubscriberInfo,
) {
    // Register subscription
    {
        let res = get_mut_unchecked(res);
        match res.session_ctxs.get_mut(&face.id) {
            Some(ctx) => {
                if ctx.subs.is_none() {
                    get_mut_unchecked(ctx).subs = Some(*sub_info);
                }
            }
            None => {
                res.session_ctxs.insert(
                    face.id,
                    Arc::new(SessionContext {
                        face: face.clone(),
                        local_expr_id: None,
                        remote_expr_id: None,
                        subs: Some(*sub_info),
                        qabl: None,
                        in_interceptor_cache: None,
                        e_interceptor_cache: None,
                    }),
                );
            }
        }
    }
    face_hat_mut!(face).remote_subs.insert(id, res.clone());
}

fn declare_client_subscription(
    tables: &mut Tables,
    face: &mut Arc<FaceState>,
    id: SubscriberId,
    res: &mut Arc<Resource>,
    sub_info: &SubscriberInfo,
) {
    register_client_subscription(tables, face, id, res, sub_info);

    propagate_simple_subscription(tables, res, sub_info, face);
    // This introduced a buffer overflow on windows
    // @TODO: Let's deactivate this on windows until Fixed
    #[cfg(not(windows))]
    for mcast_group in &tables.mcast_groups {
        mcast_group
            .primitives
            .send_declare(RoutingContext::with_expr(
                Declare {
                    interest_id: None,
                    ext_qos: ext::QoSType::DECLARE,
                    ext_tstamp: None,
                    ext_nodeid: ext::NodeIdType::DEFAULT,
                    body: DeclareBody::DeclareSubscriber(DeclareSubscriber {
                        id: 0, // @TODO use proper SubscriberId
                        wire_expr: res.expr().into(),
                        ext_info: *sub_info,
                    }),
                },
                res.expr(),
            ))
    }
}

#[inline]
fn client_subs(res: &Arc<Resource>) -> Vec<Arc<FaceState>> {
    res.session_ctxs
        .values()
        .filter_map(|ctx| {
            if ctx.subs.is_some() {
                Some(ctx.face.clone())
            } else {
                None
            }
        })
        .collect()
}

fn propagate_forget_simple_subscription(tables: &mut Tables, res: &Arc<Resource>) {
    for face in tables.faces.values_mut() {
        if let Some(id) = face_hat_mut!(face).local_subs.remove(res) {
            face.primitives.send_declare(RoutingContext::with_expr(
                Declare {
                    interest_id: None,
                    ext_qos: ext::QoSType::DECLARE,
                    ext_tstamp: None,
                    ext_nodeid: ext::NodeIdType::DEFAULT,
                    body: DeclareBody::UndeclareSubscriber(UndeclareSubscriber {
                        id,
                        ext_wire_expr: WireExprType::null(),
                    }),
                },
                res.expr(),
            ));
        }
    }
}

pub(super) fn undeclare_client_subscription(
    tables: &mut Tables,
    face: &mut Arc<FaceState>,
    res: &mut Arc<Resource>,
) {
    if !face_hat_mut!(face).remote_subs.values().any(|s| *s == *res) {
        if let Some(ctx) = get_mut_unchecked(res).session_ctxs.get_mut(&face.id) {
            get_mut_unchecked(ctx).subs = None;
        }

        let mut client_subs = client_subs(res);
        if client_subs.is_empty() {
            propagate_forget_simple_subscription(tables, res);
        }
        if client_subs.len() == 1 {
            let face = &mut client_subs[0];
            if !(face.whatami == WhatAmI::Client && res.expr().starts_with(PREFIX_LIVELINESS)) {
                if let Some(id) = face_hat_mut!(face).local_subs.remove(res) {
                    face.primitives.send_declare(RoutingContext::with_expr(
                        Declare {
                            interest_id: None,
                            ext_qos: ext::QoSType::DECLARE,
                            ext_tstamp: None,
                            ext_nodeid: ext::NodeIdType::DEFAULT,
                            body: DeclareBody::UndeclareSubscriber(UndeclareSubscriber {
                                id,
                                ext_wire_expr: WireExprType::null(),
                            }),
                        },
                        res.expr(),
                    ));
                }
            }
        }
    }
}

fn forget_client_subscription(
    tables: &mut Tables,
    face: &mut Arc<FaceState>,
    id: SubscriberId,
) -> Option<Arc<Resource>> {
    if let Some(mut res) = face_hat_mut!(face).remote_subs.remove(&id) {
        undeclare_client_subscription(tables, face, &mut res);
        Some(res)
    } else {
        None
    }
}

pub(super) fn pubsub_new_face(tables: &mut Tables, face: &mut Arc<FaceState>) {
    let sub_info = SubscriberInfo {
        reliability: Reliability::Reliable, // @TODO compute proper reliability to propagate from reliability of known subscribers
    };
    for src_face in tables
        .faces
        .values()
        .cloned()
        .collect::<Vec<Arc<FaceState>>>()
    {
        for sub in face_hat!(src_face).remote_subs.values() {
            propagate_simple_subscription_to(tables, face, sub, &sub_info, &mut src_face.clone());
        }
    }
}

impl HatPubSubTrait for HatCode {
    fn declare_subscription(
        &self,
        tables: &mut Tables,
        face: &mut Arc<FaceState>,
        id: SubscriberId,
        res: &mut Arc<Resource>,
        sub_info: &SubscriberInfo,
        _node_id: NodeId,
    ) {
        declare_client_subscription(tables, face, id, res, sub_info);
    }

    fn undeclare_subscription(
        &self,
        tables: &mut Tables,
        face: &mut Arc<FaceState>,
        id: SubscriberId,
        _res: Option<Arc<Resource>>,
        _node_id: NodeId,
    ) -> Option<Arc<Resource>> {
        forget_client_subscription(tables, face, id)
    }

    fn get_subscriptions(&self, tables: &Tables) -> Vec<(Arc<Resource>, Sources)> {
        // Compute the list of known suscriptions (keys)
        let mut subs = HashMap::new();
        for src_face in tables.faces.values() {
<<<<<<< HEAD
            for sub in face_hat!(src_face).remote_subs.values() {
                subs.insert(sub.clone());
=======
            for sub in &face_hat!(src_face).remote_subs {
                // Insert the key in the list of known suscriptions
                let srcs = subs.entry(sub.clone()).or_insert_with(Sources::empty);
                // Append src_face as a suscription source in the proper list
                match src_face.whatami {
                    WhatAmI::Router => srcs.routers.push(src_face.zid),
                    WhatAmI::Peer => srcs.peers.push(src_face.zid),
                    WhatAmI::Client => srcs.clients.push(src_face.zid),
                }
>>>>>>> 7c64d99e
            }
        }
        Vec::from_iter(subs)
    }

    fn compute_data_route(
        &self,
        tables: &Tables,
        expr: &mut RoutingExpr,
        source: NodeId,
        source_type: WhatAmI,
    ) -> Arc<Route> {
        let mut route = HashMap::new();
        let key_expr = expr.full_expr();
        if key_expr.ends_with('/') {
            return Arc::new(route);
        }
        tracing::trace!(
            "compute_data_route({}, {:?}, {:?})",
            key_expr,
            source,
            source_type
        );
        let key_expr = match OwnedKeyExpr::try_from(key_expr) {
            Ok(ke) => ke,
            Err(e) => {
                tracing::warn!("Invalid KE reached the system: {}", e);
                return Arc::new(route);
            }
        };
        let res = Resource::get_resource(expr.prefix, expr.suffix);
        let matches = res
            .as_ref()
            .and_then(|res| res.context.as_ref())
            .map(|ctx| Cow::from(&ctx.matches))
            .unwrap_or_else(|| Cow::from(Resource::get_matches(tables, &key_expr)));

        for mres in matches.iter() {
            let mres = mres.upgrade().unwrap();

            for (sid, context) in &mres.session_ctxs {
                if context.subs.is_some()
                    && match tables.whatami {
                        WhatAmI::Router => context.face.whatami != WhatAmI::Router,
                        _ => {
                            source_type == WhatAmI::Client
                                || context.face.whatami == WhatAmI::Client
                        }
                    }
                {
                    route.entry(*sid).or_insert_with(|| {
                        let key_expr = Resource::get_best_key(expr.prefix, expr.suffix, *sid);
                        (context.face.clone(), key_expr.to_owned(), NodeId::default())
                    });
                }
            }
        }
        for mcast_group in &tables.mcast_groups {
            route.insert(
                mcast_group.id,
                (
                    mcast_group.clone(),
                    expr.full_expr().to_string().into(),
                    NodeId::default(),
                ),
            );
        }
        Arc::new(route)
    }

    fn get_data_routes_entries(&self, _tables: &Tables) -> RoutesIndexes {
        get_routes_entries()
    }
}<|MERGE_RESOLUTION|>--- conflicted
+++ resolved
@@ -21,12 +21,8 @@
 use crate::net::routing::router::RoutesIndexes;
 use crate::net::routing::{RoutingContext, PREFIX_LIVELINESS};
 use std::borrow::Cow;
-<<<<<<< HEAD
-use std::collections::{HashMap, HashSet};
+use std::collections::HashMap;
 use std::sync::atomic::Ordering;
-=======
-use std::collections::HashMap;
->>>>>>> 7c64d99e
 use std::sync::Arc;
 use zenoh_protocol::core::key_expr::OwnedKeyExpr;
 use zenoh_protocol::network::declare::SubscriberId;
@@ -284,11 +280,7 @@
         // Compute the list of known suscriptions (keys)
         let mut subs = HashMap::new();
         for src_face in tables.faces.values() {
-<<<<<<< HEAD
             for sub in face_hat!(src_face).remote_subs.values() {
-                subs.insert(sub.clone());
-=======
-            for sub in &face_hat!(src_face).remote_subs {
                 // Insert the key in the list of known suscriptions
                 let srcs = subs.entry(sub.clone()).or_insert_with(Sources::empty);
                 // Append src_face as a suscription source in the proper list
@@ -297,7 +289,6 @@
                     WhatAmI::Peer => srcs.peers.push(src_face.zid),
                     WhatAmI::Client => srcs.clients.push(src_face.zid),
                 }
->>>>>>> 7c64d99e
             }
         }
         Vec::from_iter(subs)
