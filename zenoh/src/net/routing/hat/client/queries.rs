--- conflicted
+++ resolved
@@ -420,33 +420,6 @@
             key_expr,
             complete
         );
-<<<<<<< HEAD
-        for face in tables
-            .faces
-            .values()
-            .filter(|f| f.whatami != WhatAmI::Client)
-        {
-            if face.local_interests.values().any(|interest| {
-                interest.finalized
-                    && interest.options.queryables()
-                    && interest
-                        .res
-                        .as_ref()
-                        .map(|res| KeyExpr::keyexpr_include(res.expr(), key_expr))
-                        .unwrap_or(true)
-            }) && face_hat!(face)
-                .remote_qabls
-                .values()
-                .any(|(ref qbl, c)| match complete {
-                    true => *c && KeyExpr::keyexpr_include(qbl.expr(), key_expr),
-                    false => KeyExpr::keyexpr_intersect(qbl.expr(), key_expr),
-                })
-            {
-                matching_queryables.insert(face.id, face.clone());
-            }
-        }
-=======
->>>>>>> e36d6d3d
 
         let res = Resource::get_resource(&tables.root_res, key_expr);
         let matches = res
