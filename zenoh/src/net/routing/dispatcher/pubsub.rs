--- conflicted
+++ resolved
@@ -559,47 +559,11 @@
                                 outface.primitives.send_push(Push {
                                     wire_expr: key_expr.into(),
                                     ext_qos,
-<<<<<<< HEAD
                                     ext_tstamp: None,
                                     ext_nodeid: ext::NodeIdType { node_id: *context },
                                     payload: payload.clone(),
                                 })
                             }
-=======
-                                    ext_tstamp,
-                                    ext_nodeid: ext::NodeIdType { node_id: context },
-                                    payload: payload.clone(),
-                                })
-                            }
-                        } else {
-                            drop(tables);
-                            for (outface, key_expr, context) in route.values() {
-                                if face.id != outface.id
-                                    && match (
-                                        face.mcast_group.as_ref(),
-                                        outface.mcast_group.as_ref(),
-                                    ) {
-                                        (Some(l), Some(r)) => l != r,
-                                        _ => true,
-                                    }
-                                {
-                                    #[cfg(feature = "stats")]
-                                    if !admin {
-                                        inc_stats!(face, tx, user, payload)
-                                    } else {
-                                        inc_stats!(face, tx, admin, payload)
-                                    }
-
-                                    outface.primitives.send_push(Push {
-                                        wire_expr: key_expr.into(),
-                                        ext_qos,
-                                        ext_tstamp,
-                                        ext_nodeid: ext::NodeIdType { node_id: *context },
-                                        payload: payload.clone(),
-                                    })
-                                }
-                            }
->>>>>>> 75aa2739
                         }
                     }
                 }
