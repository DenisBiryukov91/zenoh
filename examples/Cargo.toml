--- conflicted
+++ resolved
@@ -49,12 +49,8 @@
 git-version = { workspace = true }
 json5 = { workspace = true }
 log = { workspace = true }
-<<<<<<< HEAD
 zenoh = { workspace = true }
 zenoh-collections = { workspace = true }
-=======
-zenoh = { workspace = true, default-features = true }
->>>>>>> e04c8613
 zenoh-ext = { workspace = true }
 
 [dev-dependencies]
