--- conflicted
+++ resolved
@@ -13,16 +13,11 @@
 //
 
 //! This module defines the wire representation of Key Expressions.
-<<<<<<< HEAD
 use crate::core::ZInt;
-use alloc::borrow::Cow;
-=======
-use crate::core::ExprId;
 use alloc::{
     borrow::Cow,
     string::{String, ToString},
 };
->>>>>>> b06d91f5
 use core::{convert::TryInto, fmt};
 use zenoh_result::{bail, ZResult};
 
