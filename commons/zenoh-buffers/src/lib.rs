//
// Copyright (c) 2023 ZettaScale Technology
//
// This program and the accompanying materials are made available under the
// terms of the Eclipse Public License 2.0 which is available at
// http://www.eclipse.org/legal/epl-2.0, or the Apache License, Version 2.0
// which is available at https://www.apache.org/licenses/LICENSE-2.0.
//
// SPDX-License-Identifier: EPL-2.0 OR Apache-2.0
//
// Contributors:
//   ZettaScale Zenoh Team, <zenoh@zettascale.tech>
//

//! ⚠️ WARNING ⚠️
//!
//! This crate is intended for Zenoh's internal use.
//!
//! [Click here for Zenoh's documentation](../zenoh/index.html)
//!
//! Provide different buffer implementations used for serialization and deserialization.
#![cfg_attr(not(feature = "std"), no_std)]
extern crate alloc;

mod bbuf;
mod slice;
pub mod vec;
mod zbuf;
mod zslice;

pub use bbuf::*;
pub use zbuf::*;
pub use zslice::*;

// SAFETY: this crate operates on eventually initialized slices for read and write. Because of that, internal buffers
//         implementation keeps track of various slices indexes. Boundaries checks are performed by individual
//         implementations every time they need to access a slices. This means, that accessing a slice with [<range>]
//         syntax after having already verified the indexes will force the compiler to verify again the slice
//         boundaries. In case of access violation the program will panic. However, it is desirable to avoid redundant
//         checks for performance reasons. Nevertheless, it is desirable to keep those checks for testing and debugging
//         purposes. Hence, the macros below will allow to switch boundaries check in case of test and to avoid them in
//         all the other cases.
#[cfg(any(test, feature = "test"))]
#[macro_export]
macro_rules! unsafe_slice {
    ($s:expr,$r:expr) => {
        &$s[$r]
    };
}

#[cfg(any(test, feature = "test"))]
#[macro_export]
macro_rules! unsafe_slice_mut {
    ($s:expr,$r:expr) => {
        &mut $s[$r]
    };
}

#[cfg(all(not(test), not(feature = "test")))]
#[macro_export]
macro_rules! unsafe_slice {
    ($s:expr,$r:expr) => {
        unsafe { $s.get_unchecked($r) }
    };
}

#[cfg(all(not(test), not(feature = "test")))]
#[macro_export]
macro_rules! unsafe_slice_mut {
    ($s:expr,$r:expr) => {
        unsafe { $s.get_unchecked_mut($r) }
    };
}

pub mod buffer {
    use alloc::{borrow::Cow, vec::Vec};

    pub trait Buffer {
        /// Returns the number of bytes in the buffer.
        fn len(&self) -> usize;

        /// Returns `true` if the buffer has a length of 0.
        fn is_empty(&self) -> bool {
            self.len() == 0
        }
    }

    /// A trait for buffers that can be composed of multiple non contiguous slices.
    pub trait SplitBuffer: Buffer {
        type Slices<'a>: Iterator<Item = &'a [u8]> + ExactSizeIterator
        where
            Self: 'a;

        /// Gets all the slices of this buffer.
        fn slices(&self) -> Self::Slices<'_>;

        /// Returns all the bytes of this buffer in a conitguous slice.
        /// This may require allocation and copy if the original buffer
        /// is not contiguous.
        fn contiguous(&self) -> Cow<'_, [u8]> {
            let mut slices = self.slices();
            match slices.len() {
                0 => Cow::Borrowed(b""),
<<<<<<< HEAD
                // SAFETY: it's safe to use unwrap_unchecked() beacuse we are explicitly checking the length is 1.
                1 => Cow::Borrowed(unsafe { slices.next().unwrap_unchecked() }),
                _ => Cow::Owned(slices.fold(Vec::new(), |mut acc, it| {
                    acc.extend(it);
=======
                1 => {
                    // SAFETY: unwrap here is safe because we have explicitly checked
                    //         the iterator has 1 element.
                    Cow::Borrowed(unsafe { slices.next().unwrap_unchecked() })
                }
                _ => Cow::Owned(slices.fold(Vec::with_capacity(self.len()), |mut acc, it| {
                    acc.extend_from_slice(it);
>>>>>>> 75aa2739
                    acc
                })),
            }
        }
    }
}

pub mod writer {
    use core::num::NonZeroUsize;

    use crate::ZSlice;

    #[derive(Debug, Clone, Copy)]
    pub struct DidntWrite;

    pub trait Writer {
        fn write(&mut self, bytes: &[u8]) -> Result<NonZeroUsize, DidntWrite>;
        fn write_exact(&mut self, bytes: &[u8]) -> Result<(), DidntWrite>;
        fn remaining(&self) -> usize;

        fn write_u8(&mut self, byte: u8) -> Result<(), DidntWrite> {
            self.write_exact(core::slice::from_ref(&byte))
        }
        fn write_zslice(&mut self, slice: &ZSlice) -> Result<(), DidntWrite> {
            self.write_exact(slice.as_slice())
        }
        fn can_write(&self) -> bool {
            self.remaining() != 0
        }
        /// Provides a buffer of exactly `len` uninitialized bytes to `f` to allow in-place writing.
        /// `f` must return the number of bytes it actually wrote.
        fn with_slot<F>(&mut self, len: usize, f: F) -> Result<NonZeroUsize, DidntWrite>
        where
            F: FnOnce(&mut [u8]) -> usize;
    }

    pub trait BacktrackableWriter: Writer {
        type Mark;

        fn mark(&mut self) -> Self::Mark;
        fn rewind(&mut self, mark: Self::Mark) -> bool;
    }

    pub trait HasWriter {
        type Writer: Writer;

        /// Returns the most appropriate writer for `self`
        fn writer(self) -> Self::Writer;
    }
}

pub mod reader {
    use core::num::NonZeroUsize;

    use crate::ZSlice;

    #[derive(Debug, Clone, Copy)]
    pub struct DidntRead;

    pub trait Reader {
        fn read(&mut self, into: &mut [u8]) -> Result<NonZeroUsize, DidntRead>;
        fn read_exact(&mut self, into: &mut [u8]) -> Result<(), DidntRead>;
        fn remaining(&self) -> usize;

        /// Returns an iterator of `ZSlices` such that the sum of their length is _exactly_ `len`.
        fn read_zslices<F: FnMut(ZSlice)>(
            &mut self,
            len: usize,
            for_each_slice: F,
        ) -> Result<(), DidntRead>;

        /// Reads exactly `len` bytes, returning them as a single `ZSlice`.
        fn read_zslice(&mut self, len: usize) -> Result<ZSlice, DidntRead>;

        fn read_u8(&mut self) -> Result<u8, DidntRead> {
            let mut byte = 0;
            let read = self.read(core::slice::from_mut(&mut byte))?;
            if read.get() == 1 {
                Ok(byte)
            } else {
                Err(DidntRead)
            }
        }

        fn can_read(&self) -> bool {
            self.remaining() != 0
        }
    }

    pub trait BacktrackableReader: Reader {
        type Mark;

        fn mark(&mut self) -> Self::Mark;
        fn rewind(&mut self, mark: Self::Mark) -> bool;
    }

    pub trait AdvanceableReader: Reader {
        fn skip(&mut self, offset: usize) -> Result<(), DidntRead>;
        fn backtrack(&mut self, offset: usize) -> Result<(), DidntRead>;
        fn advance(&mut self, offset: isize) -> Result<(), DidntRead> {
            if offset > 0 {
                self.skip(offset as usize)
            } else {
                self.backtrack((-offset) as usize)
            }
        }
    }

    #[derive(Debug, Clone, Copy)]
    pub struct DidntSiphon;

    pub trait SiphonableReader: Reader {
        fn siphon<W>(&mut self, writer: &mut W) -> Result<NonZeroUsize, DidntSiphon>
        where
            W: crate::writer::Writer;
    }

    pub trait HasReader {
        type Reader: Reader;

        /// Returns the most appropriate reader for `self`
        fn reader(self) -> Self::Reader;
    }
}<|MERGE_RESOLUTION|>--- conflicted
+++ resolved
@@ -101,12 +101,6 @@
             let mut slices = self.slices();
             match slices.len() {
                 0 => Cow::Borrowed(b""),
-<<<<<<< HEAD
-                // SAFETY: it's safe to use unwrap_unchecked() beacuse we are explicitly checking the length is 1.
-                1 => Cow::Borrowed(unsafe { slices.next().unwrap_unchecked() }),
-                _ => Cow::Owned(slices.fold(Vec::new(), |mut acc, it| {
-                    acc.extend(it);
-=======
                 1 => {
                     // SAFETY: unwrap here is safe because we have explicitly checked
                     //         the iterator has 1 element.
@@ -114,7 +108,6 @@
                 }
                 _ => Cow::Owned(slices.fold(Vec::with_capacity(self.len()), |mut acc, it| {
                     acc.extend_from_slice(it);
->>>>>>> 75aa2739
                     acc
                 })),
             }
