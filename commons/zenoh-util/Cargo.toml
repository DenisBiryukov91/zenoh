--- conflicted
+++ resolved
@@ -36,11 +36,7 @@
 default = ["std"]
 
 [dependencies]
-<<<<<<< HEAD
-async-std = { workspace = true, features = ["unstable"] }
-=======
-async-std = { workspace = true, features = ["default"] }
->>>>>>> d118a2d7
+async-std = { workspace = true, features = ["default", "unstable"] }
 async-trait = { workspace = true }
 clap = { workspace = true }
 flume = { workspace = true }
@@ -55,26 +51,11 @@
 token-cell = { workspace = true }
 shellexpand = { workspace = true }
 zenoh-core = { path = "../zenoh-core/" }
-<<<<<<< HEAD
 zenoh-protocol = { path = "../zenoh-protocol/" }
+zenoh-result = { path = "../zenoh-result/" }
 
 [target.'cfg(not(features = "std"))'.dependencies]
 hashbrown = { workspace = true }
-
-[dev-dependencies]
-criterion = { workspace = true }
-rand = { workspace = true }
-zenoh-protocol = { path = "../zenoh-protocol/", features = ["test"] }
-
-[[bench]]
-name = "keyexpr_tree"
-harness = false
-
-=======
-zenoh-crypto = { path = "../zenoh-crypto/", optional = true }
-zenoh-result = { path = "../zenoh-result/" }
-zenoh-sync = { path = "../zenoh-sync/", optional = true }
->>>>>>> d118a2d7
 
 [target.'cfg(windows)'.dependencies]
 winapi = { workspace = true }
@@ -82,4 +63,14 @@
 [target.'cfg(unix)'.dependencies]
 libc = { workspace = true }
 pnet = { workspace = true }
-pnet_datalink = { workspace = true }+pnet_datalink = { workspace = true }
+
+[dev-dependencies]
+criterion = { workspace = true }
+rand = { workspace = true }
+zenoh-protocol = { path = "../zenoh-protocol/", features = ["test"] }
+zenoh-util = { path = ".", features = ["std"] }
+
+[[bench]]
+name = "keyexpr_tree"
+harness = false