#
# Copyright (c) 2023 ZettaScale Technology
#
# This program and the accompanying materials are made available under the
# terms of the Eclipse Public License 2.0 which is available at
# http://www.eclipse.org/legal/epl-2.0, or the Apache License, Version 2.0
# which is available at https://www.apache.org/licenses/LICENSE-2.0.
#
# SPDX-License-Identifier: EPL-2.0 OR Apache-2.0
#
# Contributors:
#   ZettaScale Zenoh Team, <zenoh@zettascale.tech>
#
[package]
rust-version = { workspace = true }
name = "zenoh-link"
version = { workspace = true }
repository = { workspace = true }
homepage = { workspace = true }
authors = { workspace = true }
edition = { workspace = true }
license = { workspace = true }
categories = { workspace = true }
description = "Internal crate for zenoh."
# See more keys and their definitions at https://doc.rust-lang.org/cargo/reference/manifest.html

[features]
transport_quic = ["zenoh-link-quic"]
transport_tcp = ["zenoh-link-tcp"]
transport_tls = ["zenoh-link-tls"]
transport_udp = ["zenoh-link-udp"]
transport_unixsock-stream = ["zenoh-link-unixsock_stream"]
transport_ws = ["zenoh-link-ws"]
transport_serial = ["zenoh-link-serial"]

[dependencies]
async-std = { workspace = true }
async-trait = { workspace = true }
rcgen = { workspace = true, optional = true }
<<<<<<< HEAD
zenoh-config = { path = "../../commons/zenoh-config/" }
zenoh-result = { path = "../../commons/zenoh-result/" }
zenoh-link-commons = { path = "../zenoh-link-commons/" }
zenoh-link-quic = { path = "../zenoh-links/zenoh-link-quic/", optional = true }
zenoh-link-serial = { path = "../zenoh-links/zenoh-link-serial/", optional = true }
zenoh-link-tcp = { path = "../zenoh-links/zenoh-link-tcp/", optional = true }
zenoh-link-tls = { path = "../zenoh-links/zenoh-link-tls/", optional = true }
zenoh-link-udp = { path = "../zenoh-links/zenoh-link-udp/", optional = true }
zenoh-link-unixsock_stream = { path = "../zenoh-links/zenoh-link-unixsock_stream/", optional = true }
zenoh-link-ws = { path = "../zenoh-links/zenoh-link-ws/", optional = true }
zenoh-protocol = { path = "../../commons/zenoh-protocol/" }
=======
zenoh-cfg-properties = { workspace = true }
zenoh-config = { workspace = true }
zenoh-link-commons = { workspace = true }
zenoh-link-quic = { workspace = true, optional = true }
zenoh-link-serial = { workspace = true, optional = true }
zenoh-link-tcp = { workspace = true, optional = true }
zenoh-link-tls = { workspace = true, optional = true }
zenoh-link-udp = { workspace = true, optional = true }
zenoh-link-unixsock_stream = { workspace = true, optional = true }
zenoh-link-ws = { workspace = true, optional = true }
zenoh-protocol = { workspace = true }
zenoh-result = { workspace = true }
>>>>>>> 1de6e2f0
<|MERGE_RESOLUTION|>--- conflicted
+++ resolved
@@ -37,20 +37,6 @@
 async-std = { workspace = true }
 async-trait = { workspace = true }
 rcgen = { workspace = true, optional = true }
-<<<<<<< HEAD
-zenoh-config = { path = "../../commons/zenoh-config/" }
-zenoh-result = { path = "../../commons/zenoh-result/" }
-zenoh-link-commons = { path = "../zenoh-link-commons/" }
-zenoh-link-quic = { path = "../zenoh-links/zenoh-link-quic/", optional = true }
-zenoh-link-serial = { path = "../zenoh-links/zenoh-link-serial/", optional = true }
-zenoh-link-tcp = { path = "../zenoh-links/zenoh-link-tcp/", optional = true }
-zenoh-link-tls = { path = "../zenoh-links/zenoh-link-tls/", optional = true }
-zenoh-link-udp = { path = "../zenoh-links/zenoh-link-udp/", optional = true }
-zenoh-link-unixsock_stream = { path = "../zenoh-links/zenoh-link-unixsock_stream/", optional = true }
-zenoh-link-ws = { path = "../zenoh-links/zenoh-link-ws/", optional = true }
-zenoh-protocol = { path = "../../commons/zenoh-protocol/" }
-=======
-zenoh-cfg-properties = { workspace = true }
 zenoh-config = { workspace = true }
 zenoh-link-commons = { workspace = true }
 zenoh-link-quic = { workspace = true, optional = true }
@@ -61,5 +47,4 @@
 zenoh-link-unixsock_stream = { workspace = true, optional = true }
 zenoh-link-ws = { workspace = true, optional = true }
 zenoh-protocol = { workspace = true }
-zenoh-result = { workspace = true }
->>>>>>> 1de6e2f0
+zenoh-result = { workspace = true }