--- conflicted
+++ resolved
@@ -31,17 +31,19 @@
 default = []
 
 [dependencies]
-tokio = { workspace = true, features = ["rt", "sync", "time", "macros", "io-std"] }
+tokio = { workspace = true, features = [
+    "rt",
+    "sync",
+    "time",
+    "macros",
+    "io-std",
+] }
 bincode = { workspace = true }
-zenoh-util = {workspace = true }
+zenoh-util = { workspace = true }
 flume = { workspace = true }
 futures = { workspace = true }
-<<<<<<< HEAD
-log = { workspace = true }
 phf = { workspace = true }
-=======
-tracing = {workspace = true}
->>>>>>> 664efbd2
+tracing = { workspace = true }
 serde = { workspace = true, features = ["default"] }
 serde_cbor = { workspace = true }
 serde_json = { workspace = true }
